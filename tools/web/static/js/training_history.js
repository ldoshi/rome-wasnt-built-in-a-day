--- conflicted
+++ resolved
@@ -83,7 +83,9 @@
     let max_points_per_series = $("#max-points-per-series").val();
     let number_of_states = $("#number-of-states").val();
 
-<<<<<<< HEAD
+    remove_load_error_indicator();
+    add_loading_indicator();
+
     $.get(`${_ROOT_URL}training_history_plot_data`,
 	  {
 	      "experiment_name" : experiment_name,
@@ -96,18 +98,11 @@
 	      _DATA = data;
 	      render_plots();
 	      $("#current-experiment-name").html(experiment_name);
-=======
-    remove_load_error_indicator();
-    add_loading_indicator();
-
-    $.get(`${_ROOT_URL}training_history_plot_data`, { "start_batch_idx": start_batch_idx, "end_batch_idx" : end_batch_idx, "max_points_per_series" : max_points_per_series, "number_of_states" : number_of_states}, function(data, response) {
-	_DATA = data;
-	render_plots();
+
     }).fail(function() {
 	add_load_error_indicator();
     }).always(function() {
 	remove_loading_indicator();
->>>>>>> cd91832a
     });    
 }
 
