--- conflicted
+++ resolved
@@ -14,7 +14,6 @@
 _OBJECT_LOG_CACHE = None
 _LOG_DIR = None
 
-<<<<<<< HEAD
 _START_BATCH_IDX_DEFAULT_VALUE = -1
 _MAX_POINTS_PER_SERIES_DEFAULT_VALUE = 200
 _NUMBER_OF_STATES_DEFAULT_VALUE = 10
@@ -43,11 +42,6 @@
 def _get_string_or_default(name: str, default: Optional[str] = None) -> Optional[str]:
     value = flask.request.args.get(name)
     return value if value is not None else default
-=======
-
-def _get_string_or_none(name: str) -> Optional[str]:
-    return flask.request.args.get(name)
->>>>>>> e8c67c97
 
 
 def _get_int_or_default(name: str, default: Optional[int] = None) -> Optional[int]:
@@ -65,19 +59,11 @@
 
     This endpoint is intended to respond to an AJAX call."""
     start = int(time.time() * 1e3)
-<<<<<<< HEAD
     experiment_name = _get_string_or_default(_EXPERIMENT_NAME)
     start_batch_idx = _get_int_or_default(_START_BATCH_IDX)
     end_batch_idx = _get_int_or_default(_END_BATCH_IDX)
     max_points_per_series = _get_int_or_default(_MAX_POINTS_PER_SERIES)
     number_of_states = _get_int_or_default(_NUMBER_OF_STATES)
-=======
-    experiment_name = _get_string_or_none("experiment_name")
-    start_batch_idx = _get_int_or_none("start_batch_idx")
-    end_batch_idx = _get_int_or_none("end_batch_idx")
-    max_points_per_series = _get_int_or_none("max_points_per_series")
-    number_of_states = _get_int_or_none("number_of_states")
->>>>>>> e8c67c97
 
     training_history_database = _OBJECT_LOG_CACHE.get(
         experiment_name=experiment_name,
@@ -168,15 +154,9 @@
 
     This endpoint is intended to respond to an AJAX call."""
     start = int(time.time() * 1e3)
-<<<<<<< HEAD
     experiment_name = _get_string_or_default(_EXPERIMENT_NAME)
     start_batch_idx = _get_int_or_default(_START_BATCH_IDX)
     end_batch_idx = _get_int_or_default(_END_BATCH_IDX)
-=======
-    experiment_name = _get_string_or_none("experiment_name")
-    start_batch_idx = _get_int_or_none("start_batch_idx")
-    end_batch_idx = _get_int_or_none("end_batch_idx")
->>>>>>> e8c67c97
 
     action_inversion_database = _OBJECT_LOG_CACHE.get(
         experiment_name=experiment_name,
@@ -234,13 +214,8 @@
 
     This endpoint is intended to respond to an AJAX call."""
     start = int(time.time() * 1e3)
-<<<<<<< HEAD
     experiment_name = _get_string_or_default(_EXPERIMENT_NAME)
     batch_idx = _get_int_or_default(_BATCH_IDX)
-=======
-    experiment_name = _get_string_or_none("experiment_name")
-    batch_idx = _get_int_or_none("batch_idx")
->>>>>>> e8c67c97
     if batch_idx is None:
         return []
 
@@ -269,8 +244,6 @@
 @app.route("/training_history", methods=["GET"])
 def training_history():
     experiment_names = sorted(os.listdir(_LOG_DIR))
-<<<<<<< HEAD
-
     selected_experiment_name = _get_string_or_default(
         name=_EXPERIMENT_NAME, default=experiment_names[0]
     )
@@ -298,10 +271,6 @@
         max_points_per_series=max_points_per_series,
         number_of_states=number_of_states,
         state_filter_function_body=state_filter_function_body,
-=======
-    return flask.render_template(
-        "training_history.html", experiment_names=experiment_names
->>>>>>> e8c67c97
     )
 
 
