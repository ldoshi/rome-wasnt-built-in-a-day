import argparse
import flask
import os
import threading
import time

from typing import Any, List, Optional

from bridger.logging_utils import log_entry
from tools.web import object_log_cache
from tools.web import plot_utils
from collections import Counter

app = flask.Flask(__name__)

_OBJECT_LOG_CACHE = None
_LOG_DIR = None

_START_BATCH_IDX_DEFAULT_VALUE = -1
_MAX_POINTS_PER_SERIES_DEFAULT_VALUE = 200
_NUMBER_OF_STATES_DEFAULT_VALUE = 10
_STATE_FILTER_FUNCTION_BODY_DEFAULT_VALUE = """
// Compose the body of a state filter function here. Feel free to delete these comments.
//
// Assume a function with Args:
//   state: A 2D array representing the state. The row index comes first and 0 is the top row.
//
// Returns:
//   True if the state should be displayed here, false otherwise.

return true;
"""

_EXPERIMENT_NAME = "experiment_name"
_START_BATCH_IDX = "start_batch_idx"
_END_BATCH_IDX = "end_batch_idx"
_MAX_POINTS_PER_SERIES = "max_points_per_series"
_NUMBER_OF_STATES = "number_of_states"
_STATE_FILTER_FUNCTION_BODY = "state_filter_function_body"

_BATCH_IDX = "batch_idx"


def _get_string_or_default(name: str, default: Optional[str] = None) -> Optional[str]:
    value = flask.request.args.get(name)
    return value if value is not None else default


def _get_int_or_default(name: str, default: Optional[int] = None) -> Optional[int]:
    value = flask.request.args.get(name)

    try:
        return int(value)
    except:
        return default

def _get_experiment_names() -> List[str]:
    return sorted(os.listdir(_LOG_DIR))

@app.route("/training_history_plot_data", methods=["GET"])
def training_history_plot_data():
    """Provides plot data on states and metrics based on filters.

    This endpoint is intended to respond to an AJAX call."""
    start = int(time.time() * 1e3)
    experiment_name = _get_string_or_default(_EXPERIMENT_NAME)
    start_batch_idx = _get_int_or_default(_START_BATCH_IDX)
    end_batch_idx = _get_int_or_default(_END_BATCH_IDX)
    max_points_per_series = _get_int_or_default(_MAX_POINTS_PER_SERIES)
    number_of_states = _get_int_or_default(_NUMBER_OF_STATES)

    print("before")
    print("hIt: ", _OBJECT_LOG_CACHE.hit_counts)
    print("mis: " , _OBJECT_LOG_CACHE.miss_counts)
    
    training_history_database = _OBJECT_LOG_CACHE.get(
        experiment_name=experiment_name,
        data_key=object_log_cache.TRAINING_HISTORY_DATABASE_KEY,
    )

    print("after")
    print("hIt: ", _OBJECT_LOG_CACHE.hit_counts)
    print("mis: " , _OBJECT_LOG_CACHE.miss_counts)
    

    states = training_history_database.get_states_by_visit_count(
        n=number_of_states,
    )
    plot_data = []

    min_batch_idx = start_batch_idx
    max_batch_idx = end_batch_idx if end_batch_idx is not None else start_batch_idx

    metrics_and_data_fns = [
        ("td_error", "TD Error", training_history_database.get_td_errors),
        ("q_value", "Q", training_history_database.get_q_values),
        ("q_target_value", "Q Target", training_history_database.get_q_target_values),
    ]
    for index, row in states.iterrows():
        state_plot_data = {
            "visit_count": row["visit_count"],
            "state": row["state"].tolist(),
            "metrics": [],
        }

        for metric, metric_display_name, data_fn in metrics_and_data_fns:
            series_data = []
            series_labels = []
            for action in range(training_history_database.nA):
                batch_idxs, values = data_fn(
                    state_id=row["state_id"],
                    action=action,
                    start_batch_idx=start_batch_idx,
                    end_batch_idx=end_batch_idx,
                )
                batch_idxs = plot_utils.downsample_list(
                    data=batch_idxs, n=max_points_per_series
                )
                values = plot_utils.downsample_list(
                    data=values, n=max_points_per_series
                )
                series_data.append(
                    [
                        {"x": batch_idx, "y": value}
                        for batch_idx, value in zip(batch_idxs, values)
                    ]
                )
                series_labels.append(str(action))

                # add tests in object_log_readers.
                # fix handling for min and max if batch_idxs is empty.
                if not batch_idxs:
                    continue

                min_batch_idx = (
                    min(min_batch_idx, batch_idxs[0])
                    if min_batch_idx is not None
                    else batch_idxs[0]
                )
                max_batch_idx = (
                    max(max_batch_idx, batch_idxs[-1])
                    if max_batch_idx is not None
                    else batch_idxs[-1]
                )

            state_plot_data["metrics"].append(
                {
                    "metric": metric_display_name,
                    "series_data": series_data,
                    "series_labels": series_labels,
                }
            )

        plot_data.append(state_plot_data)

    end = int(time.time() * 1e3)
    print(f"Sibyl training_history_plot_data took {end-start} ms.")
    return {
        "plot_data": plot_data,
        "labels": list(range(min_batch_idx, max_batch_idx + 1)),
    }


@app.route("/replay_buffer_state_counts_plot_data", methods=["GET"])
def replay_buffer_state_counts_plot_data():
    """Provides plot data on states and metrics based on filters.

    This endpoint is intended to respond to an AJAX call."""
    start = int(time.time() * 1e3)
    experiment_name = _get_string_or_default(_EXPERIMENT_NAME)

    training_history_database = _OBJECT_LOG_CACHE.get(
        experiment_name=experiment_name,
        data_key=object_log_cache.TRAINING_HISTORY_DATABASE_KEY,
    )

    (
        _,
        replay_buffer_state_counts_by_batch,
    ) = training_history_database.get_replay_buffer_state_counts()
    # Sum the replay buffer_state_counts.
    total_replay_buffer_state_counts = Counter()
    for batch_replay_buffer_state_counts in replay_buffer_state_counts_by_batch:
        total_replay_buffer_state_counts += Counter(batch_replay_buffer_state_counts)

    end = int(time.time() * 1e3)
    print(f"Sibyl replay buffer state counts took {end-start} ms.")
    return {
        "total_replay_buffer_state_counts": total_replay_buffer_state_counts,
    }


@app.route("/action_inversion_plot_data", methods=["GET"])
def action_inversion_plot_data():
    """Provides summary plot data based on filters.

    This endpoint is intended to respond to an AJAX call."""
    start = int(time.time() * 1e3)
    experiment_name = _get_string_or_default(_EXPERIMENT_NAME)
    start_batch_idx = _get_int_or_default(_START_BATCH_IDX)
    end_batch_idx = _get_int_or_default(_END_BATCH_IDX)

    action_inversion_database = _OBJECT_LOG_CACHE.get(
        experiment_name=experiment_name,
        data_key=object_log_cache.ACTION_INVERSION_DATABASE_KEY,
    )

    series_data = []
    series_labels = []
    (
        incidence_rate_batch_idxs,
        incidence_rate_report_counts,
    ) = action_inversion_database.get_incidence_rate(
        start_batch_idx=start_batch_idx, end_batch_idx=end_batch_idx
    )
    series_data.append(
        [
            {"x": batch_idx, "y": report_count}
            for batch_idx, report_count in zip(
                incidence_rate_batch_idxs, incidence_rate_report_counts
            )
        ]
    )
    series_labels.append("Action Inversion Reports")

    min_batch_idx = incidence_rate_batch_idxs[0] if incidence_rate_batch_idxs else 0
    max_batch_idx = incidence_rate_batch_idxs[-1] if incidence_rate_batch_idxs else 0

    divergences = action_inversion_database.get_divergences(
        start_batch_idx=start_batch_idx, end_batch_idx=end_batch_idx
    )
    series_data.append(
        [
            {"x": divergence.batch_idx, "y": divergence.divergence_magnitude}
            for divergence in divergences
        ]
    )
    series_labels.append("Divergence Magnitude")
    if divergences:
        min_batch_idx = min(min_batch_idx, divergences[0].batch_idx)
        max_batch_idx = max(max_batch_idx, divergences[-1].batch_idx)

    end = int(time.time() * 1e3)
    print(f"Sibly action_inversion_plot_data took {end-start} ms.")
    return {
        "title": "Action Inversion Reports and Divergence Magnitudes",
        "series_data": series_data,
        "series_labels": series_labels,
        "labels": list(range(min_batch_idx, max_batch_idx + 1)),
    }


@app.route("/action_inversion_batch_reports", methods=["GET"])
def action_inversion_batch_reports():
    """Provides action inversion reports for the requested batch.

    This endpoint is intended to respond to an AJAX call."""
    start = int(time.time() * 1e3)
    experiment_name = _get_string_or_default(_EXPERIMENT_NAME)
    batch_idx = _get_int_or_default(_BATCH_IDX)
    if batch_idx is None:
        return []

    action_inversion_database = _OBJECT_LOG_CACHE.get(
        experiment_name=experiment_name,
        data_key=object_log_cache.ACTION_INVERSION_DATABASE_KEY,
    )

    reports = action_inversion_database.get_reports(batch_idx=batch_idx)
    results = []
    for report, state in reports:
        results.append(
            {
                "preferred_actions": list(report.preferred_actions),
                "policy_action": report.policy_action,
                "state": state.tolist(),
            }
        )

    end = int(time.time() * 1e3)
    print(f"Sibly action_inversion_plot_data took {end-start} ms.")
    return results


@app.route("/", methods=["GET"])
@app.route("/training_history", methods=["GET"])
def training_history():
    experiment_names = _get_experiment_names()
    selected_experiment_name = _get_string_or_default(
        name=_EXPERIMENT_NAME, default=experiment_names[0]
    )
    start_batch_idx = _get_int_or_default(
        name=_START_BATCH_IDX, default=_START_BATCH_IDX_DEFAULT_VALUE
    )
    end_batch_idx = _get_int_or_default(_END_BATCH_IDX)
    max_points_per_series = _get_int_or_default(
        name=_MAX_POINTS_PER_SERIES, default=_MAX_POINTS_PER_SERIES_DEFAULT_VALUE
    )
    number_of_states = _get_int_or_default(
        name=_NUMBER_OF_STATES, default=_NUMBER_OF_STATES_DEFAULT_VALUE
    )
    state_filter_function_body = _get_string_or_default(
        name=_STATE_FILTER_FUNCTION_BODY,
        default=_STATE_FILTER_FUNCTION_BODY_DEFAULT_VALUE,
    )

    return flask.render_template(
        "training_history.html",
        experiment_names=experiment_names,
        selected_experiment_name=selected_experiment_name,
        start_batch_idx=start_batch_idx,
        end_batch_idx=end_batch_idx,
        max_points_per_series=max_points_per_series,
        number_of_states=number_of_states,
        state_filter_function_body=state_filter_function_body,
    )


@app.route("/replay_buffer_state_counts")
def replay_buffer_state_counts():
    experiment_names = sorted(os.listdir(_LOG_DIR))
    selected_experiment_name = _get_string_or_default(
        name=_EXPERIMENT_NAME, default=experiment_names[0]
    )
    return flask.render_template(
        "replay_buffer_state_counts.html",
        experiment_names=experiment_names,
        selected_experiment_name=selected_experiment_name,
    )


@app.route("/action_inversion")
def action_inversion():
<<<<<<< HEAD
    experiment_names = list(filter(_contains_action_inversion_report, _get_experiment_names()))
=======
    experiment_names = sorted(os.listdir(_LOG_DIR))
    selected_experiment_name = _get_string_or_default(
        name=_EXPERIMENT_NAME, default=experiment_names[0]
    )
    start_batch_idx = _get_int_or_default(
        name=_START_BATCH_IDX, default=_START_BATCH_IDX_DEFAULT_VALUE
    )
    end_batch_idx = _get_int_or_default(_END_BATCH_IDX)

>>>>>>> f9d880b8
    return flask.render_template(
        "action_inversion.html",
        experiment_names=experiment_names,
        selected_experiment_name=selected_experiment_name,
        start_batch_idx=start_batch_idx,
        end_batch_idx=end_batch_idx,
    )


if __name__ == "__main__":
    parser = argparse.ArgumentParser(description="Load Sibyl debugger.")
    parser.add_argument(
        "--log_dir",
        help="The path to the object logging dir.",
        type=str,
        required=True,
    )
    args = parser.parse_args()
    _LOG_DIR = args.log_dir
    _OBJECT_LOG_CACHE = object_log_cache.ObjectLogCache(log_dir=_LOG_DIR)

    warm_cache_background_thread = threading.Thread(target=_OBJECT_LOG_CACHE.warm, args=(_get_experiment_names(),))
    warm_cache_background_thread.start()
    
    app.run(host="0.0.0.0", port=5001)<|MERGE_RESOLUTION|>--- conflicted
+++ resolved
@@ -331,9 +331,6 @@
 
 @app.route("/action_inversion")
 def action_inversion():
-<<<<<<< HEAD
-    experiment_names = list(filter(_contains_action_inversion_report, _get_experiment_names()))
-=======
     experiment_names = sorted(os.listdir(_LOG_DIR))
     selected_experiment_name = _get_string_or_default(
         name=_EXPERIMENT_NAME, default=experiment_names[0]
@@ -343,7 +340,6 @@
     )
     end_batch_idx = _get_int_or_default(_END_BATCH_IDX)
 
->>>>>>> f9d880b8
     return flask.render_template(
         "action_inversion.html",
         experiment_names=experiment_names,
