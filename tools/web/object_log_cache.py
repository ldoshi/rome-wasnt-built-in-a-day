"""Cache to load and store objects read in from logs.

The implementation relies on the fact that Flask in development mode
is single-process. Combined with the GIL, that means we do not expect
any race conditions to get/load data.

"""

import collections
import functools
import multiprocessing
import os
import pickle
import time
import torch

from typing import Any, Callable, Dict, List

from bridger.logging_utils import log_entry
from bridger.logging_utils import object_log_readers

ACTION_INVERSION_DATABASE_KEY = "action_inversion_database_key"
TRAINING_HISTORY_DATABASE_KEY = "training_history_database_key"

DatabaseType = (
    object_log_readers.TrainingHistoryDatabase
    | object_log_readers.ActionInversionDatabase
)


def get_experiment_data_dir(log_dir: str, experiment_name: str) -> str:
    return os.path.join(log_dir, experiment_name)


def _make_cache_key(experiment_name: str, data_key: str) -> tuple[str, str]:
    return (experiment_name, data_key)


def _make_subdir_if_necessary(path: str) -> None:
    os.makedirs(path, exist_ok=True)


def _load_action_inversion_database_from_log(
    log_dir: str,
    experiment_name: str,
) -> object_log_readers.ActionInversionDatabase:
    return object_log_readers.ActionInversionDatabase(
        dirname=get_experiment_data_dir(
            log_dir=log_dir, experiment_name=experiment_name
        )
    )


def _load_training_history_database_from_log(
    log_dir: str,
    experiment_name: str,
) -> object_log_readers.TrainingHistoryDatabase:
    return object_log_readers.TrainingHistoryDatabase(
        dirname=get_experiment_data_dir(
            log_dir=log_dir, experiment_name=experiment_name
        )
    )


def _save_database(
    directory: str, experiment_name: str, database: DatabaseType
) -> None:
    with open(os.path.join(directory, experiment_name), "wb") as f:
        pickle.dump(database, f)


def _database_exists(directory: str, experiment_name: str) -> bool:
    return os.path.isfile(os.path.join(directory, experiment_name))


def _load_database(directory: str, experiment_name: str) -> DatabaseType:
    with open(os.path.join(directory, experiment_name), "rb") as f:
        return pickle.load(f)

def _convert_log_to_saved_database_if_necessary(loader_fn: Callable[[str, str], 
                                                                     

_LOADERS = {
    ACTION_INVERSION_DATABASE_KEY: _load_action_inversion_database_from_log,
    TRAINING_HISTORY_DATABASE_KEY: _load_training_history_database_from_log,
}


class ObjectLogCache:
    """Loads and caches logged objects for efficient re-access.

    Attributes:
      hit_counts: Dict of the number of cache hits per key.
      miss_counts: Dict of the number of cache misses per key.
      load_database_hit_counts: Dict of the number of load calls per key that loaded the database directly.
      load_database_miss_counts: Dict of the number of load calls per key that loaded the database from log.
    """

    def __init__(self, log_dir: str, temp_dir: str):
        """Initializes cache.

        Args:
          log_dir: The base directory containing the object logging
            subdirectories and log files.
          temp_dir: A directory for the ObjectLogCache to use for
            writing and reading temp files to increase experiment data
            load speed.

        """

        self._log_dir = log_dir
        self._temp_dir = temp_dir
        self._cache = {}
        self.hit_counts = collections.defaultdict(int)
        self.miss_counts = collections.defaultdict(int)
        self.load_database_hit_counts = collections.defaultdict(int)
        self.load_database_miss_counts = collections.defaultdict(int)

<<<<<<< HEAD
    def convert_logs_to_saved_databases(self, experiment_names: list[str]) -> None:
        """Converts log data into saved databases for all data keys and experiments.

        Loading saved databases into the ObjectLogCache is much faster than constructing them from logs. 

        All data loading is done using multiprocessing.

        Args:
          experiment_names: The names of all the experiments to convert.
        """
        for data_key, loader in _LOADERS.items():
            loader_fn = functools.partial(loader, self._log_dir)

            # Chose only 2 background processes since most of the
            # processing time is related to reading data from disk. If
            # I understand correctly, multiple processes don't speed
            # this up too much unless there's corresponding hardware
            # support with multiple disk heads.
            with multiprocessing.Pool(processes=2) as pool:
                for experiment_name, data in pool.imap_unordered(
                    loader, experiment_names
                ):
                    if data is None:
                        continue
                    cache_key = _make_cache_key(experiment_name, data_key)
                    if cache_key not in self._cache:
                        self._cache[cache_key] = data
            
        
    def _load(
        self, experiment_name: str, data_key: str
    ) -> object_log_readers.TrainingHistoryDatabase | object_log_readers.ActionInversionDatabase:
=======
    def _load(self, experiment_name: str, data_key: str) -> DatabaseType:
>>>>>>> 9c27b967
        if data_key not in _LOADERS:
            raise ValueError(f"Unsupported data_key: {data_key}")

        cache_key = _make_cache_key(experiment_name=experiment_name, data_key=data_key)

        temp_dir_path = os.path.join(self._temp_dir, data_key)
        if _database_exists(directory=temp_dir_path, experiment_name=experiment_name):
            self.load_database_hit_counts[cache_key] += 1
            return _load_database(
                directory=temp_dir_path, experiment_name=experiment_name
            )

        _make_subdir_if_necessary(temp_dir_path)
        database = _LOADERS[data_key](
            log_dir=self._log_dir, experiment_name=experiment_name
        )
        self.load_database_miss_counts[cache_key] += 1
        _save_database(
            directory=temp_dir_path, experiment_name=experiment_name, database=database
        )
        return database

    def get(self, experiment_name: str, data_key: str) -> Any:
        """Retrieves the requested data constructed from log entries.

        If the data has not been loaded yet, it will be loaded here
        first.

        Args:
          experiment_name: The name of the experiment of interest.
          data_key: The key describing the desired log-based data.

        Returns:
          Logged data loaded into a data structure corresponding to
          the data_key for the requested experiment. None if backing
          files do not exist at the provided location.

        Raises:
          ValueError on unsupported data_key.
          FileNotFoundError if the (experiment_name, data_key) pair
            does not correspond to a backing data file.

        """

        cache_key = _make_cache_key(experiment_name=experiment_name, data_key=data_key)
        if cache_key not in self._cache:
            self.miss_counts[cache_key] += 1
            start = int(time.time() * 1e3)
            self._cache[cache_key] = self._load(
                experiment_name=experiment_name, data_key=data_key
            )
            end = int(time.time() * 1e3)
            print(
                f"ObjectLogCache loading {(experiment_name, data_key)} "
                f"took {end-start} ms."
            )
        else:
            self.hit_counts[cache_key] += 1

        return self._cache[cache_key]<|MERGE_RESOLUTION|>--- conflicted
+++ resolved
@@ -116,7 +116,6 @@
         self.load_database_hit_counts = collections.defaultdict(int)
         self.load_database_miss_counts = collections.defaultdict(int)
 
-<<<<<<< HEAD
     def convert_logs_to_saved_databases(self, experiment_names: list[str]) -> None:
         """Converts log data into saved databases for all data keys and experiments.
 
@@ -146,12 +145,7 @@
                         self._cache[cache_key] = data
             
         
-    def _load(
-        self, experiment_name: str, data_key: str
-    ) -> object_log_readers.TrainingHistoryDatabase | object_log_readers.ActionInversionDatabase:
-=======
     def _load(self, experiment_name: str, data_key: str) -> DatabaseType:
->>>>>>> 9c27b967
         if data_key not in _LOADERS:
             raise ValueError(f"Unsupported data_key: {data_key}")
 
