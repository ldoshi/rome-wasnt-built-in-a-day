--- conflicted
+++ resolved
@@ -109,17 +109,10 @@
 
         if key not in self._cache:
             self.key_miss_counts[key] += 1
-<<<<<<< HEAD
-            try:
-                start = int(time.time() * 1e3)
-                self._cache[key] = self._loaders[key](self._log_dir)
-                end = int(time.time() * 1e3)
-                print(f"ObjectLogCache loading {key} took {end-start} ms.")
-            except FileNotFoundError:
-                return None
-=======
+            start = int(time.time() * 1e3)
             self._cache[key] = self._loaders[key](self._log_dir)
->>>>>>> e9eac10f
+            end = int(time.time() * 1e3)
+            print(f"ObjectLogCache loading {key} took {end-start} ms.")
         else:
             self.key_hit_counts[key] += 1
 
