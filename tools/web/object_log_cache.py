--- conflicted
+++ resolved
@@ -35,40 +35,22 @@
 def _load_action_inversion_database(
     log_dir: str,
     experiment_name: str,
-<<<<<<< HEAD
-) -> object_log_readers.ActionInversionDatabase:
-    try:
-        return object_log_readers.ActionInversionDatabase(
-=======
 ) -> Tuple[str, object_log_readers.ActionInversionDatabase]:
     if log_entry.ACTION_INVERSION_REPORT_ENTRY not in os.listdir(
     os.path.join(log_dir, experiment_name)):
         return None, experiment_name
 
     return experiment_name, object_log_readers.ActionInversionDatabase(
->>>>>>> f9d880b8
             dirname=get_experiment_data_dir(
                 log_dir=log_dir, experiment_name=experiment_name
             )
         )
-<<<<<<< HEAD
-    except:
-        return None
-
-=======
->>>>>>> f9d880b8
 
 def _load_training_history_database(
     log_dir: str,
     experiment_name: str,
-<<<<<<< HEAD
-) -> object_log_readers.TrainingHistoryDatabase:
-    print("load staart " , experiment_name, flush=True)
-    return object_log_readers.TrainingHistoryDatabase(
-=======
 ) -> Tuple[str, object_log_readers.TrainingHistoryDatabase]:
     return experiment_name, object_log_readers.TrainingHistoryDatabase(
->>>>>>> f9d880b8
         dirname=get_experiment_data_dir(
             log_dir=log_dir, experiment_name=experiment_name
         )
@@ -124,27 +106,12 @@
             # this up too much unless there's corresponding hardware
             # support with multiple disk heds.
             with multiprocessing.Pool(processes=2) as pool:
-<<<<<<< HEAD
-                for i, data in enumerate(pool.map_async(loader, experiment_names)):
-                    if data is None:
-                        print("skip " , experiment_names[i], data_key)
-                        continue
-                    cache_key = _make_cache_key(experiment_names[i], data_key)
-                    print("------------------------------------")
-                    print(int(time.time() * 1e3))
-                    print("cached: " , cache_key)
-                    print("------------------------------------")
-                    assert cache_key not in self._cache
-                    self._cache[cache_key] = data
-=======
                 for experiment_name, data in pool.imap_unordered(loader, experiment_names):
                     if data is None:
                         continue
                     cache_key = _make_cache_key(experiment_name, data_key)
                     if cache_key not in self._cache:
                         self._cache[cache_key] = data
-
->>>>>>> f9d880b8
 
                 pool.join()
 
