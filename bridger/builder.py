--- conflicted
+++ resolved
@@ -123,8 +123,4 @@
             if success:
                 break
 
-<<<<<<< HEAD
-        return BuildResult(finished=finished, reward=total_reward, steps=i + 1)
-=======
-        return BuildResult(success=success, reward=total_reward, steps=i + 1)
->>>>>>> a2a96d75
+        return BuildResult(success=success, reward=total_reward, steps=i + 1)