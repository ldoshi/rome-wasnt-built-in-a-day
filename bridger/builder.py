"""The Builder completes construction projects.

A Builder will run construction episodes within a given environment
using the provided policy.

  Typical Usage:

  builder = Builder(env)
  build_result = builder.build(policy, episode_length=40)
"""

import dataclasses
import gym
import numpy as np
import torch
from typing import Any

from bridger import policies


class BuildEvaluator:
    """The BuildEvaluator scores the quality of a building policy.

    The BuildEvaluator executes the requested number of builds using a
    provided policy and calculates a series of stats to rate the
    policy. The goal is to provide both an absolute notion of the
    building policy as well as enable relative comparisons between
    policies.
    """

    def __init__(
        self,
        env: gym.Env,
        policy: policies.Policy,
        build_count: int,
        episode_length: int,
    ):
        self._env = env
        self._build_count = build_count
        self._episode_length = episode_length
        builder = Builder(env)
        self._build_results = [
            builder.build(
                policy=policy, episode_length=self._episode_length, render=False
            )
            for _ in range(self._build_count)
        ]

    @property
    def success_rate(self):
        """Returns the rate of successful builds vs build attempts."""
        return self.successes.mean()

    @property
    def successes(self):
        """Returns whether the build was successful for all episodes in episode order.

        Returning the full ordered list enables comparing success and
        failure points for different policies.

        """
        return np.array([build_result.success for build_result in self._build_results])

    @property
    def trajectories(self):
        """Returns all the trajectories from successful builds only."""
<<<<<<< HEAD
        return [build_result.trajectory for build_result in self._build_results if build_result.success]
=======
        return [
            build_result.trajectory
            for build_result in self._build_results
            if build_result.success
        ]
>>>>>>> ffb41aa5

    @property
    def build_steps_on_success_mean(self):
        """Returns the mean of build steps taken on successful builds only."""
        return self.build_steps.mean(where=self.successes)

    @property
    def build_steps(self):
        """Returns the build steps taken from all episodes in episode order.

        Returning the full ordered list enables comparing success and
        failure points for different policies.

        """
        return np.array([build_result.steps for build_result in self._build_results])

    @property
    def reward_on_success_mean(self):
        """Returns the mean of build steps taken on successful builds only."""
        return self.rewards.mean(where=self.successes)

    @property
    def rewards(self):
        """Returns rewards from all episodes in episode order.

        Returning the full ordered list enables comparing success and
        failure points for different policies.

        """
        return np.array([build_result.reward for build_result in self._build_results])

    @property
    def height_of_highest_block_mean(self):
        """Demo metric using the final state.

        Computes the height of the highest brick. This metric should
        be replaced as we find more interesting ones to evaluate the
        constructed bridge.

        """
        # The following computes whether each row of the final_state
        # contains a brick and then selects the lowest state row which
        # contains a brick. In the inverted representation, a lower
        # row in final_state corresponds to the higher row in the
        # rendered env. The inversion to translate to bridge height is
        # computed before returning.
        end_states = np.stack(
            [build_result.final_state for build_result in self._build_results]
        )
        inverted_heights = (end_states == self._env.StateType.BRICK).any(-1).argmax(-1)
        return end_states.shape[1] - 1 - inverted_heights.mean()

    def print_report(self):
<<<<<<< HEAD
        trajectories_display_list = "\n".join([f" * {trajectory}" for trajectory in self.trajectories])
=======
        trajectories_display_list = "\n".join(
            [f" * {trajectory}" for trajectory in self.trajectories]
        )
>>>>>>> ffb41aa5
        print(
            "Build Evaluation Summary\n"
            f"{self._build_count} build episodes of up to {self._episode_length} "
            "steps each.\n"
            f"Success rate: {self.success_rate:.2f}\n"
            f"Mean height of highest block: {self.height_of_highest_block_mean:.2f}\n"
            "On Success:\n"
            f"  Mean Rewards: {self.reward_on_success_mean:.2f}\n"
            f"  Build Steps: {self.build_steps_on_success_mean:.2f}\n"
            "Successful Trajectories:\n"
            f"{trajectories_display_list}\n"
        )


# pylint: disable=missing-class-docstring
@dataclasses.dataclass
class BuildResult:
    success: bool
    reward: float
    steps: int
    final_state: Any
    trajectory: list[int]


# pylint: disable=too-few-public-methods
class Builder:
    """The Builder supports repeated construction in the provided env."""

    def __init__(self, env: gym.Env):
        self._env = env

    def build(
        self,
        policy: policies.Policy,
        episode_length: int,
        render: bool = True,
        initial_state: np.ndarray | None = None,
    ) -> BuildResult:
        """Builds following the provided policy.

        Resets the environment and constructs a fresh element
        following the provided policy.

        Args:
          policy: The policy used to determine each next brick placement.
          episode_length: The maximum number of steps to take.
          render: Whether to render the environment after each step.

        Returns:
          A BuildResult summarizing whether the construction was
          successful, the total reward for the construction, and how
          many steps were actually taken. The steps taken may be less
          than episode_length if the construction is successful.
        """
        state = self._env.reset(initial_state)
        total_reward = 0
        trajectory = []
<<<<<<< HEAD
        success = False
=======
>>>>>>> ffb41aa5
        for i in range(episode_length):
            # This lint error seems to be a torch+pylint issue in general.
            # pylint: disable=not-callable
            action = policy(state)
            trajectory.append(action)
<<<<<<< HEAD
            state, reward, done, aux = self._env.step(action)
            success = aux['is_success']
=======
            state, reward, success, _ = self._env.step(action)
>>>>>>> ffb41aa5
            total_reward += reward
            if render:
                self._env.render()
            if done:
                break

        return BuildResult(
<<<<<<< HEAD
            success=success, reward=total_reward, steps=i + 1, final_state=state, trajectory=trajectory
=======
            success=success,
            reward=total_reward,
            steps=i + 1,
            final_state=state,
            trajectory=trajectory,
>>>>>>> ffb41aa5
        )<|MERGE_RESOLUTION|>--- conflicted
+++ resolved
@@ -64,15 +64,11 @@
     @property
     def trajectories(self):
         """Returns all the trajectories from successful builds only."""
-<<<<<<< HEAD
-        return [build_result.trajectory for build_result in self._build_results if build_result.success]
-=======
         return [
             build_result.trajectory
             for build_result in self._build_results
             if build_result.success
         ]
->>>>>>> ffb41aa5
 
     @property
     def build_steps_on_success_mean(self):
@@ -126,13 +122,9 @@
         return end_states.shape[1] - 1 - inverted_heights.mean()
 
     def print_report(self):
-<<<<<<< HEAD
-        trajectories_display_list = "\n".join([f" * {trajectory}" for trajectory in self.trajectories])
-=======
         trajectories_display_list = "\n".join(
             [f" * {trajectory}" for trajectory in self.trajectories]
         )
->>>>>>> ffb41aa5
         print(
             "Build Evaluation Summary\n"
             f"{self._build_count} build episodes of up to {self._episode_length} "
@@ -190,21 +182,14 @@
         state = self._env.reset(initial_state)
         total_reward = 0
         trajectory = []
-<<<<<<< HEAD
         success = False
-=======
->>>>>>> ffb41aa5
         for i in range(episode_length):
             # This lint error seems to be a torch+pylint issue in general.
             # pylint: disable=not-callable
             action = policy(state)
             trajectory.append(action)
-<<<<<<< HEAD
             state, reward, done, aux = self._env.step(action)
             success = aux['is_success']
-=======
-            state, reward, success, _ = self._env.step(action)
->>>>>>> ffb41aa5
             total_reward += reward
             if render:
                 self._env.render()
@@ -212,13 +197,9 @@
                 break
 
         return BuildResult(
-<<<<<<< HEAD
-            success=success, reward=total_reward, steps=i + 1, final_state=state, trajectory=trajectory
-=======
             success=success,
             reward=total_reward,
             steps=i + 1,
             final_state=state,
             trajectory=trajectory,
->>>>>>> ffb41aa5
         )