--- conflicted
+++ resolved
@@ -86,16 +86,9 @@
 
 class StateCache:
 
-<<<<<<< HEAD
-    _cache: dict[Any, CacheEntry] = {}
-    current_best: int = 10000000
-
-    def __init__(self, rng, hparams, cell_manager: CellManager):
-=======
     def __init__(self, rng, hparams):
         self.current_best: int = 10000000
         self._cache: dict[Any, CacheEntry] = {}
->>>>>>> 98b06e7e
         self._rng = rng
         self._hparams = hparams
         self._cell_manager = cell_manager
