--- conflicted
+++ resolved
@@ -99,7 +99,6 @@
 )
 hparam_dict[key]["help"] = help_str
 
-<<<<<<< HEAD
 key = "go_explore_success_entries_path"
 hparam_dict[key] = {"type": str, "default": "success_entry/success_entry.pkl"}
 help_str = "Path to the file containing SuccessEntry members discovered by go_explore."
@@ -113,9 +112,9 @@
 key = "jitter"
 hparam_dict[key] = {"type": int, "default": 0}
 help_str = "The backwards algorithm range in which the state is selected from."
-=======
+hparam_dict[key]["help"] = help_str
+
 key = "tag"
 hparam_dict[key] = {"type": str, "default": ""}
 help_str = "A tag to keep notes on the experiment run"
->>>>>>> 1c9cb7c4
 hparam_dict[key]["help"] = help_str