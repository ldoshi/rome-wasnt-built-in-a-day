import argparse
import dataclasses
import IPython
import copy
import functools
import gym
import pickle
import numpy as np
from bridger import builder
import lightning
import torch
from typing import Union, Optional, Callable, Hashable
import os

from torch.utils.data import DataLoader
from typing import Any, Union, Generator, Optional
from bridger.logging_utils import object_log_readers
from bridger.logging_utils.log_entry import SuccessEntry

from bridger import (
    config,
    hash_utils,
    policies,
    qfunctions,
    replay_buffer,
    replay_buffer_initializers,
)
from bridger.debug import action_inversion_checker
from bridger.logging_utils import object_logging
from bridger.logging_utils import log_entry

# TODO(lyric): Make this is a training config if being able to
# override it proves to be desirable.
_FREQUENTLY_VISITED_STATE_COUNT = 100

Q_CNN = "cnn"
Q_TABULAR = "tabular"


def get_hyperparam_parser(parser=None) -> argparse.ArgumentParser:
    """Hyperparameter parser for the BridgeBuilderTrainer Model.

    Reads hyperparameters from bridger.config as well as environment parameters
    for setup. Arguments can also be passed directly to the command-line
    explicitly (i.e. --tau=0.1).

    Reads from the following files:

    Config file:            Content:
    agent.py               hyperparameters
    buffer.py              hyperparameters
    checkpointing.py       checkpoint parameters
    env.py                 Gym environment parameters
    training.py            hyperparameters and environment parameters

    Args:
        parser: an optional argument for parsing the command line. Currently,
        config.get_hyperparam_parser uses an ArgumentParser if None is passed.

    Returns:
        A parser with the loaded config parameters.
    """
    return config.get_hyperparam_parser(
        config.bridger_config,
        description="Hyperparameter Parser for the BridgeBuilderModel",
        parser=parser,
    )


def make_env(
    name: str,
    width: int,
    force_standard_config: bool,
    seed: Union[int, float, None] = None,
) -> gym.Env:
    """Function that instantiates an instance of the environment with the appropriate arguments.

    Args:
        name: name of environment to construct.
        width: width of the bridge_builder environment.
        force_standard_config: whether to only use the standard environment configuration.

    Returns:
        An instantiated gym environment.
    """
    env = gym.make(
        name,
        width=width,
        force_standard_config=force_standard_config,
        seed=seed,
    )
    return env


def get_actions_for_standard_configuration(
    env_width: int,
) -> list[list[int]]:
    """Produces actions to build a bridge in the standard configuration.

    The implementation presumes an environment of even width where the
    bridge is built up from edge to edge without intermediate
    supports. The actions are initialized based on this presumption.

    Args:
      env_width: The width of the environment.

    Returns:
      The sequence of actions defining the target outcome when starting
      with the standard configuration.

    Raises:
      ValueError: If the env_width is not even.
    """
    if env_width % 2:
        raise ValueError(
            f"The env width ({env_width}) must be even to use the ActionInversionChecker."
        )

    bricks_per_side = int((env_width - 2) / 2)
    actions = [
        list(range(0, bricks_per_side)),
        list(
            range(
                env_width - 2,
                env_width - 2 - bricks_per_side,
                -1,
            )
        ),
    ]
    return actions


class ValidationBuilder(torch.utils.data.IterableDataset):
    """Produces build results using a policy based on the current model.

    The model underpinning the policy refers to the same one being
    trained and will thus evolve over time."""

    def __init__(
        self,
        env: gym.Env,
        policy: policies.Policy,
        episode_length: int,
        initial_state: np.ndarray,
    ):
        self._builder = builder.Builder(env)
        self._policy = policy
        self._episode_length = episode_length
        self._initial_state = initial_state

    def __iter__(self):
        """Yields the result of a single building episode each call."""
        while True:
            build_result = self._builder.build(
                self._policy,
                self._episode_length,
                render=False,
                initial_state=self._initial_state,
            )
            yield [build_result.success, build_result.reward, build_result.steps]


class StateActionCache:
    """
    StateActionCache stores state-action pairs as keys for lookup for state, actions, next_state, rewards, and environment completion status for debugging.

    Attributes:
        self.hits: The number of cache hits.
        self.misses: The number of cache misses. TODO(joseph): Double check that the cache does not miss after being generated once with a given build environment.
    """

    def __init__(
        self,
        env: gym.Env,
        make_hashable_fn: Optional[Callable[[Any], Hashable]] = None,
    ):
        self._cache = {}
        self._env: gym.Env = env
        if make_hashable_fn:
            self._make_hashable_fn = make_hashable_fn
        else:
            self._make_hashable_fn = lambda x: x
        self.hits: int = 0
        self.misses: int = 0

    def __len__(self):
        return len(self._cache)

    def _cache_put(
        self,
        state: np.ndarray,
        action: int,
        next_state: np.ndarray,
        reward: float,
        done: bool,
    ) -> None:
        """
        Puts the state-action into the cache along with the associated next_state, reward, and completion state.
        """
        self._cache[(self._make_hashable_fn(state), action)] = (
            state,
            action,
            next_state,
            reward,
            done,
        )

    def cache_get(
        self, state: np.ndarray, action: int
    ) -> tuple[np.ndarray, int, np.ndarray, float, bool]:
        """
        Get the next state, reward, and environment completion status for a given state-action pair. If the cache misses, compute the estimator by stepping through the current env.
        """
        state_representation = self._make_hashable_fn(state)
        if (state_representation, action) in self._cache:
            self.hits += 1
            return self._cache[(state_representation, action)]

        # If the cache misses, then compute the resulting (next_state, reward, done) given the (state, action_pair), add it to the cache, and return the result.
        self.misses += 1

        self._env.reset(state)
        next_state, reward, done, _ = self._env.step(action)
        self._cache_put(state, action, next_state, reward, done)

        return self._cache[(state_representation, action)]


# TODO(arvind): Encapsulate all optional parts of workflow (e.g. interactive
# mode, debug mode, display mode) as Lightning Callbacks

# TODO(arvind): Redesign the signature checking mechanism. Using
# config.validate_input# is not robust with changes in Lightning functionality


# First impl: train until reward is >=. Soften this later, especially
# if we vary envs and also consider a success rate.
class BackwardAlgorithm:

    def __init__(
        self,
        success_entry: SuccessEntry,
        env: gym.Env,
        move_backward_threshold: float,
        move_backward_window_size: int,
    ):
        self.iteration = 0
        self._move_backward_window = [False] * move_backward_window_size
        self._move_backward_window_index = 0
        self._move_backward_threshold = move_backward_threshold

        self._success_entry = success_entry

        state = env.reset()
        self._start_states = []

        for action in self._success_entry.trajectory:
            self._start_states.append(state)
            state, reward, done, _ = env.step(action)

        self._trajectory_index = len(self._start_states) - 1

    def state(self) -> np.ndarray:
        # TODO(lyric): Initial impl: just return the current trajectory index without jitter
<<<<<<< HEAD
        trajectory_index =max(0, self._trajectory_index)
        return self._start_states[trajectory_index]

    def move_backward_if_necessary(self) -> bool:
        build_result = self._builder.build(
            policy=self._policy,
            episode_length=self._episode_length,
            render=False,
            initial_state=self.state(),
        )
=======
        return self._start_states[self._trajectory_index]

    def move_backward_if_necessary(self,builder_fn: Callable[[np.ndarray], builder.BuildResult] ) -> [bool, bool]:
        self.iteration += 1

        build_result = builder_fn(initial_state=self.state())
        entry = build_result.success and (build_result.reward >= sum(            self._success_entry.rewards[self._trajectory_index :]   ))
        if entry:
            print('success at ' , self.iteration, ' : ' , build_result.success , ' and reward ' , build_result.reward, ' vs ' , self._success_entry.rewards[self._trajectory_index :])
        
        self._move_backward_window[self._move_backward_window_index] = entry
        
        self._move_backward_window_index =         (self._move_backward_window_index + 1) % len(self._move_backward_window)
>>>>>>> 8ecf56b9

#        print("comparing : " ,  (sum(self._move_backward_window) / len(self._move_backward_window)), " vs " , self._move_backward_threshold)
        
        if ((sum(self._move_backward_window) / len(self._move_backward_window)) >= self._move_backward_threshold) and self._trajectory_index > 0:
            self._trajectory_index -= 1
            self._move_backward_window = [False] * len(self._move_backward_window)
            return True, self._trajectory_index == 0 
        
        return False, self._trajectory_index == 0 


class BackwardAlgorithmManager:

    def __init__(
        self,
        success_entries: set[SuccessEntry],
        env: gym.Env,
        policy: policies.Policy,
        episode_length: int,
        move_backward_threshold: float,
        move_backward_window_size: int,    
    ):
        self._backward_algorithms = [BackwardAlgorithm(success_entry=success_entry, env=env, move_backward_threshold=move_backward_threshold, move_backward_window_size=move_backward_window_size) for success_entry in success_entries]
        
        self._build_fn = functools.partial(builder.Builder(env).build, policy=policy, episode_length=episode_length, render=False)


    def state(self) -> np.ndarray:
        entry_index = np.random.randint(low=0, high=len(self._backward_algorithms))
        return self._backward_algorithms[entry_index].state()

    def move_backward_if_necessary(self) -> tuple[int, int]:
        moved_backward_count = 0
        completed_count = 0

        for backward_algorithm in self._backward_algorithms:
            moved_backward, completed = backward_algorithm.move_backward_if_necessary(self._build_fn)
            moved_backward_count += int(moved_backward)
            completed_count += int(completed)
            
        return moved_backward_count, completed_count
    
# pylint: disable=too-many-instance-attributes
class BridgeBuilderModel(lightning.LightningModule):
    @config.validate_input("BridgeBuilderModel", config.bridger_config)
    def __init__(
        self,
        object_log_manager: object_logging.ObjectLogManager,
        *args,
        hparams=None,
        **kwargs,
    ):
        """Constructor for the BridgeBuilderModel Module

        Args:
          object_log_manager: Logger for pickle-able objects.
          hparams: Dictionary or argparse.Namespace object containing hyperparameters
            to be used for initialization.

        Keyword Args:
            A dictionary containing hyperparameters to be used for initializing this LightningModule.

        Note - if a key is found in both `hparams` and `kwargs`, the value in
            `kwargs` will be used

        Raises:
          ValueError: If a param value does not match expectations.
        """

        super().__init__()
        self._object_log_manager = object_log_manager
        self._state_logger = object_logging.LoggerAndNormalizer(
            log_filename=log_entry.STATE_NORMALIZED_LOG_ENTRY,
            object_log_manager=self._object_log_manager,
            log_entry_object_class=torch.Tensor,
            make_hashable_fn=hash_utils.hash_tensor,
        )
        self._state_visit_logger = object_logging.OccurrenceLogger(
            log_filename=log_entry.TRAINING_HISTORY_VISIT_LOG_ENTRY,
            object_log_manager=self._object_log_manager,
            log_entry_object_class=torch.Tensor,
            logger_and_normalizer=self._state_logger,
        )
        if hparams:
            self.save_hyperparameters(hparams)
        if kwargs:
            self.save_hyperparameters(kwargs)

        torch.manual_seed(self.hparams.seed)
        np.random.seed(self.hparams.seed)

        self.env = make_env(
            name=self.hparams.env_name,
            width=self.hparams.env_width,
            force_standard_config=self.hparams.env_force_standard_config,
            seed=torch.rand(1).item(),
        )
        self._validation_env = make_env(
            name=self.hparams.env_name,
            width=self.hparams.env_width,
            force_standard_config=self.hparams.env_force_standard_config,
            seed=torch.rand(1).item(),
        )
        self._state_action_cache = StateActionCache(
            env=self._validation_env, make_hashable_fn=hash_utils.hash_tensor
        )

        self.replay_buffer = replay_buffer.ReplayBuffer(
            capacity=self.hparams.capacity,
            alpha=self.hparams.alpha,
            beta=self.hparams.beta_training_start,
            batch_size=self.hparams.batch_size,
            debug=self.hparams.debug,
        )

        if self.hparams.q == Q_CNN:
            self.q_manager = qfunctions.CNNQManager(
                *self.env.shape, self.env.nA, self.hparams.tau
            )
        elif self.hparams.q == Q_TABULAR:
            self.q_manager = qfunctions.TabularQManager(
                env=self._validation_env,
                brick_count=self.hparams.tabular_q_initialization_brick_count,
                tau=self.hparams.tau,
            )
        else:
            if self.hparams.q in qfunctions.choices:
                raise ValueError(
                    f"Provided q function not supported in trainer: {self.hparams.q}"
                )
            else:
                raise ValueError(f"Unrecognized q function: {self.hparams.q}")

        # TODO(lyric): Consider specifying the policy as a hyperparam
        self.policy = policies.EpsilonGreedyPolicy(self.q_manager.q)
        # At this time, the world is static once the initial
        # conditions are set. The agent is not navigating a dynamic
        # environment.
        self._validation_policy = policies.GreedyPolicy(self.q_manager.q)

        self.epsilon = self.hparams.epsilon_training_start
        self.memories = self._memory_generator()

        self.next_action = None
        self.state = self.env.reset()
        self._breakpoint = {"step": 0, "episode": 0}

        self._action_inversion_checker = None
        if self.hparams.debug_action_inversion_checker:
            actions = get_actions_for_standard_configuration(self.hparams.env_width)
            self._action_inversion_checker = (
                action_inversion_checker.ActionInversionChecker(
                    env=self._validation_env, actions=actions
                )
            )

<<<<<<< HEAD
        #        with open(self.hparams.go_explore_success_entries_path) as f:
        #            success_entries = pickle.load(f)
        success_entries = {
#            SuccessEntry(trajectory=(0, 2), reward=(-0.1, -0.1))
            SuccessEntry(trajectory=(0, 1, 4, 3), reward=(-0.1, -0.1, -0.1, -0.1))
        }
=======
        success_entries = object_log_manager.read_base_dir_log_file(
            self.hparams.go_explore_success_entries_path
        )

        # TODO(lyric): Delete convenience override after a little more testing.
        # success_entries = {
        #     SuccessEntry(trajectory=(0, 1, 4, 3), rewards=(-0.1, -0.1, -0.1, -0.1)),
        #     SuccessEntry(trajectory=(0, 4, 3, 1), rewards=(-0.1, -0.1, -0.1, -0.1))
        # }
>>>>>>> 8ecf56b9
        self._backward_algorithm_manager = BackwardAlgorithmManager(
            success_entries=success_entries,
            env=self._validation_env,
            policy=self._validation_policy,
            episode_length=self.hparams.max_episode_length,
            move_backward_threshold=.5,
            move_backward_window_size=11,
        )

        self._make_initial_memories()

    @property
    def trained_policy(self):
        return policies.GreedyPolicy(self.q_manager.q)

    def _make_initial_memories(self):
        """Populates the replay buffer with an initial set of memories before training steps begin."""
        if self.hparams.initialize_replay_buffer_strategy is not None:
            replay_buffer_initializers.initialize_replay_buffer(
                strategy=self.hparams.initialize_replay_buffer_strategy,
                replay_buffer_capacity=self.hparams.capacity,
                env=self._validation_env,
                add_new_experience=self.replay_buffer.add_new_experience,
                state_visit_logger=self._state_visit_logger,
                state_logger=self._state_logger,
            )
        else:
            self.make_memories(
                batch_idx=-1, requested_memory_count=self.hparams.initial_memories_count
            )

    def on_train_batch_end(
        self,
        outputs: Union[torch.Tensor, dict[str, Any]],
        batch: Any,
        batch_idx: int,
    ) -> None:
        """Complete follow-on calculations after the model weight updates made during the training step. Follow-on calculations include updating the target network, making additional memories using the updated model, and additional bookkeeping.

        Args:
            outputs: The output of a training step, type defined in lightning/utilities/types.py.
            batch: A group of memories, size determined by `hparams.batch_size`.
            batch_idx: The index of the current batch, which also signifies the current round of model weight updates.
        """
        self.q_manager.update_target()

        if self.hparams.debug:
            self._record_q_values_debug_helper()

        moved_backward_count, completed_count = self._backward_algorithm_manager.move_backward_if_necessary()
        if moved_backward_count:
            print("Moved backward " , moved_backward_count, ' with ' , completed_count, ' completed.')
        self.log(
            "moved_backward_count", moved_backward_count, on_step=False,on_epoch=True, prog_bar=False,logger=True
        )
        self.log(
            "completed_count", completed_count, on_step=False,on_epoch=True, prog_bar=False,logger=True
        )

        self.make_memories(batch_idx=self.global_step)

    def _record_q_values_debug_helper(self) -> None:
        """Compute and log q values."""
        frequently_visted_states = self._state_visit_logger.get_top_n(
            _FREQUENTLY_VISITED_STATE_COUNT
        )

        frequently_visted_states = [x.cuda() for x in frequently_visted_states]
        frequently_visted_states_tensor = torch.stack(frequently_visted_states)
        for state, q_values, q_target_values in zip(
            frequently_visted_states,
            self.q_manager.q(frequently_visted_states_tensor).tolist(),
            self.q_manager.target(frequently_visted_states_tensor).tolist(),
        ):
            state_id = self._state_logger.get_logged_object_id(state)
            for action, (q_value, q_target_value) in enumerate(
                zip(q_values, q_target_values)
            ):
                self._object_log_manager.log(
                    log_entry.TRAINING_HISTORY_Q_VALUE_LOG_ENTRY,
                    log_entry.TrainingHistoryQValueLogEntry(
                        batch_idx=self.global_step,
                        state_id=state_id,
                        action=action,
                        q_value=q_value,
                        q_target_value=q_target_value,
                    ),
                )

    def make_memories(self, batch_idx, requested_memory_count=None):
        """Makes memories according to the requested memory count or default number of steps."""
        memory_count = (
            requested_memory_count
            if requested_memory_count is not None
            else self.hparams.inter_training_steps
        )
        with torch.no_grad():
            for _ in range(memory_count):
                _, _, start_state, _, _, _, _ = next(self.memories)
                if self.hparams.debug:
                    self._state_visit_logger.log_occurrence(
                        batch_idx=batch_idx, object=start_state
                    )

    def _memory_generator(
        self,
    ) -> Generator[tuple[int, int, Any, Any, Any, Any, Any], None, None]:
        """A generator that serves up sequential transitions experienced by the
        agent. When an episode ends, a new one starts immediately.

        Returns:
            Generator object yielding tuples with the following values:

            episode_idx: Starting from 0, incremented every time an episode ends
                        and another begins.
            step_idx:    Starting from 0, incremented with each transition,
                        irrespective of the episode it is in.
            start_state: The state at the beginning of the transition.
            action:      The action taken during the transition.
            end_state:   The state at the end of the transition.
            reward:      The reward gained through the transition.
            success:    Whether the transition marked the end of the episode."""

        episode_idx = 0
        total_step_idx = 0
        while True:
            for step_idx in range(self.hparams.max_episode_length):
                self._checkpoint({"episode": episode_idx, "step": total_step_idx})
                start_state, action, end_state, reward, success = self()
                yield (
                    episode_idx,
                    step_idx,
                    start_state,
                    action,
                    end_state,
                    reward,
                    success,
                )
                total_step_idx += 1
                if success:
                    break
            self.state = self.env.reset(self._backward_algorithm_manager.state())
            episode_idx += 1

    def _checkpoint(self, thresholds: dict[str, int]) -> None:
        """A checkpointer that compares instance-state breakpoints to method
        inputs to determine whether to enter a breakpoint and only runs while
        interactive mode is enabled.

        When these current-state thresholds reach or exceed corresponding values
        in the instance variable `breakpoint`, a breakpoint is entered (via
        `IPython.embed#`). This breakpoint will reoccur immediately and
        repeatedly, even as the user manually exits the IPython shell, until
        self._breakpoint has been updated.

        Args:
            thresholds: A dict mapping some subset of 'episode' and 'step' to
            the current corresponding indices (as tracked by `_memory_generator#`).

        """
        while self.hparams.interactive_mode:
            if all(self._breakpoint[k] > v for k, v in thresholds.items()):
                break  # Don't stop for a breakpoint
            self._breakpoint |= thresholds
            self.next_action = None
            IPython.embed()

    def enable_interactive_mode(self) -> None:
        """Enables interactive mode. Sets a flag to enable an interactive shell
        with IPython that can be used as an interpreter during training,
        allowing introspection into the current Namespace. See
        `bridge_builder.py` for an example of usage.

        If this is called with command line arg "interactive-mode" set to True,
        then the Trainer will intermittently enter an IPython shell, allowing
        you to inspect model state at your leisure. This shell can be exited by
        calling one of three model commands:

        1. return_to_training will disable interactive mode and complete the
           requested training without additional IPython breakpoints.

        2. follow_policy will run the minimum of a requested number of steps or
           through the end of a requested number of episodes before returning to
           the IPython shell

        3. take_action will take the requested action, potentially multiple
           times, before returning to the IPython shell.
        """
        self.hparams.interactive_mode = True

    def disable_interactive_mode(self) -> None:
        """Disables interactive mode."""
        self.hparams.interactive_mode = False

    def take_action(self, action: int, repetitions: int = 1):
        """Exits the current breakpoint and reenters one only after the input
        `action` has been taken `repetitions` times (or the current episode has
        ended)."""
        self.next_action = action
        # Updates self._breakpoint for use in self._checkpoint#
        self._breakpoint["episode"] += 1  # Run until current episode ends OR
        self._breakpoint["step"] += repetitions  # for `repetitions` steps
        # Exits current breakpoint
        IPython.core.getipython.get_ipython().exiter()

    def follow_policy(
        self, num_actions: Optional[int] = None, num_episodes: int = 1
    ) -> None:
        """Exits the current breakpoint and draws actions from the policy.
        Reenters a breakpoint only after either `num_actions` steps have been
        taken or `num_episodes` episodes have newly succeeded.

        Note: It is expected that only one of `num_actions` and `num_episodes`
              are set. If `num_actions` is set, these actions will be preempted
              by the end of the current episode. If `num_episodes` is set, no
              limit is placed on the total number of actions taken. Finally, if
              neither is set, the policy will be followed until the end of the
              current episode."""
        # Updates self._breakpoint for use in self._checkpoint#
        if num_actions is None:
            self._breakpoint["step"] = np.inf  # Run indefinitely until ...
        else:
            assert num_episodes == 1
            self._breakpoint["step"] += num_actions  # Take `num_actions` steps
        # ... `num_episodes` episodes have completed
        self._breakpoint["episode"] += num_episodes
        IPython.core.getipython.get_ipython().exiter()

    def return_to_training(self) -> None:
        """Exits the current breakpoint."""
        self.disable_interactive_mode()
        IPython.core.getipython.get_ipython().exiter()

    def forward(self):
        """Forward propagation of the model. If in interactive mode, the user
        can provide the next action with `take_action`. Otherwise, action is
        determined by policy."""
        state = self.state
        if self.hparams.interactive_mode and self.next_action is not None:
            action = self.next_action
        else:
            action = self.policy(
                state, epsilon=self.epsilon
            )

        next_state, reward, done, _ = self.env.step(action)
        self.state = next_state
        result = (state, action, next_state, reward, done)
        self.replay_buffer.add_new_experience(
            *result,
            (
                self._state_logger.get_logged_object_id(torch.Tensor(state))
                if self.hparams.debug
                else None
            ),
        )

        if self.hparams.env_display:
            self.env.render()

        return result

    def _update_epsilon(self) -> None:
        """Selects the rule by which epsilon changes in the Epsilon Greedy
        algorithm. See `_memory_generator` for usage."""
        if self.hparams.epsilon_decay_rule == "arithmetic":
            self.epsilon -= self.hparams.epsilon_decay_rate
        elif self.hparams.epsilon_decay_rule == "geometric":
            self.epsilon /= self.hparams.epsilon_decay_rate
        self.epsilon = max(self.epsilon, self.hparams.epsilon)

    def _update_beta(self) -> None:
        """Updates beta according to pre-specified hyperparameters.

        Beta is a measure of how much prioritized memories in the replay buffer
        should be preferred. For more information, look up Gibbs sampling or
        importance sampling."""
        if self.hparams.beta_growth_rule == "arithmetic":
            self.replay_buffer.beta += self.hparams.beta_growth_rate
        elif self.hparams.beta_growth_rule == "geometric":
            self.replay_buffer.beta *= self.hparams.beta_growth_rate
        self.replay_buffer.beta = min(
            self.replay_buffer.beta, self.hparams.beta_training_end
        )

    def get_td_error(
        self,
        states: torch.Tensor,
        actions: torch.Tensor,
        next_states: torch.Tensor,
        rewards: torch.Tensor,
        success: torch.Tensor,
    ) -> torch.Tensor:
        """Calculates TD error during training and estimates the state-value
        function of Markov decision process under a policy.

        Args:
            states: The state at the beginning of the transition.
            actions: The action taken during the transition.
            next_states: The state at the end of the transition.
            rewards: The reward gained through the transition.
            success: Whether the transition marked the end of the episode.
        """
        row_idx = torch.arange(actions.shape[0])
        qvals = self.q_manager.q(states)[row_idx, actions]
        with torch.no_grad():
            next_actions = self.q_manager.q(next_states).argmax(dim=1)
            next_vals = self.q_manager.target(next_states)[row_idx, next_actions]
            expected_qvals = rewards + (~success) * self.hparams.gamma * next_vals
        return expected_qvals - qvals

    def compute_loss(
        self, td_errors: torch.Tensor, weights: Optional[torch.Tensor] = None
    ) -> torch.Tensor:
        """Computes loss using td errors in training.

        Args:
            td_errors: Calculated errors to be back-propagated from time t+1 to time t.
            weights: An optional tensor that weights calculation of td_errors.
        """
        if weights is not None:
            td_errors = weights * td_errors
        return (td_errors**2).mean()

    def training_step(self, batch: list[torch.Tensor], batch_idx: int) -> torch.Tensor:
        """Performs a single training step on the Q network.

        The loss is computed across a batch of memories sampled from the replay buffer. The replay buffer sampling weights are updated based on the TD error from the samples.
        """
        indices, states, actions, next_states, rewards, success, weights = batch
        td_errors = self.get_td_error(states, actions, next_states, rewards, success)

        loss = self.compute_loss(td_errors, weights=weights)
        self.log(
            "train_loss", loss, on_step=False, on_epoch=True, prog_bar=False, logger=True
        )
        self.log(
            "epsilon",
            self.epsilon,
            on_step=False,
            on_epoch=True,
            prog_bar=False,
            logger=True,
        )

        if self.hparams.debug:
            # TODO(Issue#105): Move more deepcopy calls to logging
            # layer. Check if any deepcopy operations can be avoided.
            indices_copy = copy.deepcopy(indices)
            actions_copy = copy.deepcopy(actions)
            rewards_copy = copy.deepcopy(rewards)
            success_copy = copy.deepcopy(success)
            weights_copy = copy.deepcopy(weights)
            replay_buffer_state_counts_copy = sorted(
                [
                    (state_id, count)
                    for state_id, count in self.replay_buffer.state_histogram.items()
                ]
            )

            self._object_log_manager.log(
                log_entry.TRAINING_BATCH_LOG_ENTRY,
                log_entry.TrainingBatchLogEntry(
                    batch_idx=self.global_step,
                    indices=indices_copy,
                    state_ids=[
                        self._state_logger.get_logged_object_id(state)
                        for state in states
                    ],
                    actions=actions_copy,
                    next_state_ids=[
                        self._state_logger.get_logged_object_id(next_state)
                        for next_state in next_states
                    ],
                    rewards=rewards_copy,
                    successes=success_copy,
                    weights=weights_copy,
                    loss=loss,
                    replay_buffer_state_counts=replay_buffer_state_counts_copy,
                ),
            )

            if self.hparams.debug_td_error:
                # Log richer representation of td error for testing.
                frequent_states: list[torch.Tensor] = (
                    self._state_visit_logger.get_top_n(_FREQUENTLY_VISITED_STATE_COUNT)
                )
                # Sample all possible actions over the state space.
                actions = range(self.env.nA)

                # TODO(Issue#154): Combine cache entries to make a single batched call to get_td_error before logging.
                for frequent_state in frequent_states:
                    for cache_action in actions:
                        (
                            state,
                            action,
                            next_state,
                            reward,
                            environment_completion_status,
                        ) = self._state_action_cache.cache_get(
                            frequent_state.numpy(), cache_action
                        )

                        self._object_log_manager.log(
                            log_entry.TRAINING_HISTORY_TD_ERROR_LOG_ENTRY,
                            log_entry.TrainingHistoryTDErrorLogEntry(
                                batch_idx=self.global_step,
                                state_id=self._state_logger.get_logged_object_id(
                                    torch.tensor(state)
                                ),
                                action=action,
                                td_error=self.get_td_error(
                                    states=torch.tensor([state]),
                                    actions=torch.tensor([action]),
                                    next_states=torch.tensor([next_state]),
                                    rewards=torch.tensor([reward]),
                                    success=torch.tensor(
                                        [environment_completion_status]
                                    ),
                                ).item(),
                            ),
                        )
            else:
                # Revert to logging td error log entries the original way.
                for state, action, td_error in zip(
                    states, actions.tolist(), td_errors.tolist()
                ):
                    self._object_log_manager.log(
                        log_entry.TRAINING_HISTORY_TD_ERROR_LOG_ENTRY,
                        log_entry.TrainingHistoryTDErrorLogEntry(
                            batch_idx=self.global_step,
                            state_id=self._state_logger.get_logged_object_id(state),
                            action=action,
                            td_error=td_error,
                        ),
                    )

        if self.hparams.debug_action_inversion_checker:
            action_inversion_reports = self._action_inversion_checker.check(
                policy=self._validation_policy
            )
            self.log("action_inversion_incident_rate", len(action_inversion_reports))

            for report in action_inversion_reports:
                self._object_log_manager.log(
                    log_entry.ACTION_INVERSION_REPORT_ENTRY,
                    log_entry.ActionInversionReportEntry(
                        batch_idx=self.global_step,
                        state_id=self._state_logger.get_logged_object_id(report.state),
                        preferred_actions=report.preferred_actions,
                        policy_action=report.policy_action,
                    ),
                )

        # Update replay buffer.
        self.replay_buffer.update_priorities(indices, td_errors)
        self._update_beta()
        self._update_epsilon()
        return loss

    def validation_step(self, batch, batch_idx):
        """Runs a single validation step based on a policy."""
        success, rewards, steps = batch
        self.log("val_success", torch.sum(success) / len(batch))
        self.log("val_reward", torch.Tensor.float(rewards).mean())
        self.log("val_steps", torch.Tensor.float(steps).mean())

    # TODO(arvind): Override hooks to compute non-TD-error metrics for val and test

    def configure_optimizers(self) -> torch.optim.Optimizer:
        """Returns the optimizer to use for training"""
        # TODO(arvind): This should work, but should we say Q.parameters(), or
        # is that limiting for the future?
        return torch.optim.Adam(self.parameters(), lr=self.hparams.lr)

    def train_dataloader(self):
        """Samples a batch of memories from the replay buffer for training.

        Used to prevent early bottlenecking in the model at data generation step
        and allows for computations to be split across multiple source files."""
        return DataLoader(
            self.replay_buffer,
            batch_size=self.hparams.batch_size,
            # num_workers=self.hparams.num_workers,
        )

    def val_dataloader(self) -> DataLoader:
        return DataLoader(
            ValidationBuilder(
                env=self._validation_env,
                initial_state=self._backward_algorithm_manager.state(),
                policy=self._validation_policy,
                episode_length=self.hparams.max_episode_length,
            ),
            batch_size=self.hparams.val_batch_size,
#            num_workers=self.hparams.num_workers,
        )

    # TODO(arvind): Override hooks to load data appropriately for test<|MERGE_RESOLUTION|>--- conflicted
+++ resolved
@@ -262,18 +262,6 @@
 
     def state(self) -> np.ndarray:
         # TODO(lyric): Initial impl: just return the current trajectory index without jitter
-<<<<<<< HEAD
-        trajectory_index =max(0, self._trajectory_index)
-        return self._start_states[trajectory_index]
-
-    def move_backward_if_necessary(self) -> bool:
-        build_result = self._builder.build(
-            policy=self._policy,
-            episode_length=self._episode_length,
-            render=False,
-            initial_state=self.state(),
-        )
-=======
         return self._start_states[self._trajectory_index]
 
     def move_backward_if_necessary(self,builder_fn: Callable[[np.ndarray], builder.BuildResult] ) -> [bool, bool]:
@@ -287,7 +275,6 @@
         self._move_backward_window[self._move_backward_window_index] = entry
         
         self._move_backward_window_index =         (self._move_backward_window_index + 1) % len(self._move_backward_window)
->>>>>>> 8ecf56b9
 
 #        print("comparing : " ,  (sum(self._move_backward_window) / len(self._move_backward_window)), " vs " , self._move_backward_threshold)
         
@@ -444,14 +431,6 @@
                 )
             )
 
-<<<<<<< HEAD
-        #        with open(self.hparams.go_explore_success_entries_path) as f:
-        #            success_entries = pickle.load(f)
-        success_entries = {
-#            SuccessEntry(trajectory=(0, 2), reward=(-0.1, -0.1))
-            SuccessEntry(trajectory=(0, 1, 4, 3), reward=(-0.1, -0.1, -0.1, -0.1))
-        }
-=======
         success_entries = object_log_manager.read_base_dir_log_file(
             self.hparams.go_explore_success_entries_path
         )
@@ -461,7 +440,7 @@
         #     SuccessEntry(trajectory=(0, 1, 4, 3), rewards=(-0.1, -0.1, -0.1, -0.1)),
         #     SuccessEntry(trajectory=(0, 4, 3, 1), rewards=(-0.1, -0.1, -0.1, -0.1))
         # }
->>>>>>> 8ecf56b9
+
         self._backward_algorithm_manager = BackwardAlgorithmManager(
             success_entries=success_entries,
             env=self._validation_env,
