import argparse
import IPython
import gym
import gym_bridges.envs
import numpy as np
from bridger import builder
import pytorch_lightning as pl
import torch

from torch.utils.data import DataLoader

from bridger import config, policies, qfunctions, replay_buffer, training_history


def get_hyperparam_parser(parser=None):
    return config.get_hyperparam_parser(
        config.bridger_config,
        description="Hyperparameter Parser for the BridgeBuilderTrainer Model",
        parser=parser,
    )


def make_env(name: str, width: int, force_standard_config: bool) -> gym.Env:
    env = gym.make(
        name,
        width=width,
        force_standard_config=force_standard_config,
    )
    return env


class ValidationBuilder(torch.utils.data.IterableDataset):
    """Produces build results using a policy based on the current model.
    
    The model underpinning the policy refers to the same one being
    trained and will thus evolve over time.

    """
    def __init__(self, env: gym.Env, policy: policies.Policy, episode_length: int):
        self._builder = builder.Builder(env)
        self._policy = policy
        self._episode_length = episode_length

    def __iter__(self):
        """Yields the result of a single building episode each call."""
        while True:
            build_result = self._builder.build(self._policy, self._episode_length, render=False)
            yield [build_result.is_done, build_result.reward, build_result.steps]

# TODO(arvind): Encapsulate all optional parts of workflow (e.g. interactive
# mode, debug mode, display mode) as Lightning Callbacks
class BridgeBuilderTrainer(pl.LightningModule):
    def __init__(self, hparams):
        """Constructor for the BridgeBuilderTrainer Module

        Args:
            hparams: a Namespace object, of the kind returned by an argparse
                     ArgumentParser. For more details, see get_hyperparam_parser.
        """

        super(BridgeBuilderTrainer, self).__init__()
        #  TODO(arvind) Simplify once you understand hyperparam handling in PL 1.3
        for k, v in hparams.__dict__.items():
            self.hparams[k] = v
        torch.manual_seed(hparams.seed)

<<<<<<< HEAD
        self.env = make_env(hparams)
        self._validation_env = make_env(hparams)
=======
        self.env = make_env(
            name=hparams.env_name,
            width=hparams.env_width,
            force_standard_config=hparams.env_force_standard_config,
        )
>>>>>>> 2b847502

        self.replay_buffer = replay_buffer.ReplayBuffer(
            capacity=hparams.capacity,
            alpha=hparams.alpha,
            beta=hparams.beta_training_start,
            batch_size=hparams.batch_size,
        )

        self.Q = qfunctions.CNNQ(*self.env.shape, self.env.nA)
        self.target = qfunctions.CNNQ(*self.env.shape, self.env.nA)
        self.target.load_state_dict(self.Q.state_dict())
        # TODO(lyric): Consider specifying the policy as a hyperparam
        self.policy = policies.EpsilonGreedyPolicy(self.Q)
        # At this time, the world is static once the initial
        # conditions are set. The agent is not navigating a dynamic
        # environment.
        self._validation_policy = policies.GreedyPolicy(self.Q)

        self.epsilon = hparams.epsilon_training_start
        self.memories = self._memory_generator()

        self.next_action = None
        self.state = self.env.reset()
        self._breakpoint = {"step": 0, "episode": 0}

        if hparams.debug:
            # TODO(arvind): Move as much of this functionality as possible into
            # the tensorboard logging already being done here.
            self.training_history = training_history.TrainingHistory(
                serialization_dir=hparams.training_history_dir
            )

    def on_train_start(self):
        for _ in range(self.hparams.initial_memories_count):
            self.make_memories()

    def on_train_batch_end(self, outputs, batch, batch_idx, dataloader_idx):
        self.update_target()
        if self.hparams.debug:
            self.record_q_values(batch_idx)
        self.make_memories()

    def update_target(self):
        params = self.target.state_dict()
        update = self.Q.state_dict()
        for param in params:
            params[param] += self.hparams.tau * (update[param] - params[param])
        self.target.load_state_dict(params)

    def record_q_values(self, training_step):
        visited_state_histories = self.training_history.get_history_by_visit_count(100)
        states = [
            visited_state_history.state
            for visited_state_history in visited_state_histories
        ]
        states_tensor = torch.tensor(states)
        triples = zip(
            states, self.Q(states_tensor).tolist(), self.target(states_tensor).tolist()
        )
        for triple in triples:
            self.training_history.add_q_values(training_step, *triple)

    def make_memories(self):
        with torch.no_grad():
            for i in range(self.hparams.inter_training_steps):
                next(self.memories)

    def _memory_generator(self):
        """A generator that serves up sequential transitions experienced by the
        agent. When an episode ends, a new one starts immediately. Each item
        yielded is a tuple with the following elements (in order):

         episode_idx: starting from 0, incremented every time an episode ends
                      and another begins
         step_idx:    starting from 0, incremented with each transition,
                      irrespective of the episode it is in
         start_state: the state at the beginning of the transition
         action:      the action taken during the transition
         end_state:   the state at the end of the transition
         reward:      the reward gained through the transition
         finished:    whether the transition marked the end of the episode"""

        episode_idx = 0
        total_step_idx = 0
        while True:
            for step_idx in range(self.hparams.max_episode_length):
                self._checkpoint({"episode": episode_idx, "step": total_step_idx})
                start_state, action, end_state, reward, finished = self()
                if self.hparams.debug:
                    self.training_history.increment_visit_count(start_state)
                yield (
                    episode_idx,
                    step_idx,
                    start_state,
                    action,
                    end_state,
                    reward,
                    finished,
                )
                total_step_idx += 1
                if finished:
                    break
            self._update_epsilon()
            self.state = self.env.reset()
            episode_idx += 1

    def _checkpoint(self, thresholds):
        """A checkpointer that compares instance-state breakpoints to method
        inputs to determine whether to enter a breakpoint. This only runs while
        interactive mode is enabled.

        Args:
         thresholds: a dict mapping some subset of 'episode' and 'step' to
                     the current corresponding indices (as tracked by
                     `_memory_generator#`)

        When these current-state thresholds reach or exceed corresponding
        values in the instance variable `breakpoint`, a breakpoint is entered
        (via `IPython.embed#`). This breakpoint will reoccur immediately and
        repeatedly, even as the user manually exits the IPython shell, until
        self._breakpoint has been updated"""
        while self.hparams.interactive_mode:
            if all(self._breakpoint[k] > v for k, v in thresholds.items()):
                break  # Don't stop for a breakpoint
            self._breakpoint.update(thresholds)
            self.next_action = None
            IPython.embed()

    def enable_interactive_mode(self):
        self.hparams.interactive_mode = True

    def disable_interactive_mode(self):
        self.hparams.interactive_mode = False

    def take_action(self, action, repetitions=1):
        """Exits the current breakpoint and reenters one only after the input
        `action` has been taken `repetitions` times (or the current episode
        has ended)."""
        self.next_action = action
        # Updates self._breakpoint for use in self._checkpoint#
        self._breakpoint["episode"] += 1  # Run until current episode ends OR
        self._breakpoint["step"] += repetitions  # for `repetitions` steps
        # Exits current breakpoint
        IPython.core.getipython.get_ipython().exiter()

    def follow_policy(self, num_actions=None, num_episodes=1):
        """Exits the current breakpoint and draws actions from the policy.
        Reenters a breakpoint only after either `num_actions` steps have been
        taken or `num_episodes` episodes have newly finished.

        Note: it is expected that only one of `num_actions` and `num_episodes`
              are set. If `num_actions` is set, these actions will be preempted
              by the end of the current episode. If `num_episodes` is set,
              no limit is placed on the total number of actions taken. Finally,
              if neither is set, the policy will be followed until the end of
              the current epsiode."""
        # Updates self._breakpoint for use in self._checkpoint#
        if num_actions is None:
            self._breakpoint["step"] = np.inf  # Run indefinitely until ...
        else:
            assert num_episodes == 1
            self._breakpoint["step"] += num_actions  # Take `num_actions` steps
        # ... `num_episodes` episodes have completed
        self._breakpoint["episode"] += num_episodes
        IPython.core.getipython.get_ipython().exiter()

    def return_to_training(self):
        self.disable_interactive_mode()
        IPython.core.getipython.get_ipython().exiter()

    def forward(self):
        state = self.state
        if self.hparams.interactive_mode and self.next_action is not None:
            action = self.next_action
        else:
            action = self.policy(
                torch.as_tensor(state, dtype=torch.float), epsilon=self.epsilon
            )

        next_state, reward, done, _ = self.env.step(action)
        self.state = next_state
        result = (state, action, next_state, reward, done)
        self.replay_buffer.add_new_experience(*result)

        if self.hparams.env_display:
            self.env.render()

        return result

    def _update_epsilon(self):
        if self.hparams.epsilon_decay_rule == "arithmetic":
            self.epsilon -= self.hparams.epsilon_decay_rate
        elif self.hparams.epsilon_decay_rule == "geometric":
            self.epsilon /= self.hparams.epsilon_decay_rate
        self.epsilon = max(self.epsilon, self.hparams.epsilon)

    def _update_beta(self):
        if self.hparams.beta_growth_rule == "arithmetic":
            self.replay_buffer.beta += self.hparams.beta_growth_rate
        elif self.hparams.beta_growth_rule == "geometric":
            self.replay_buffer.beta *= self.hparams.beta_growth_rate
        self.replay_buffer.beta = min(
            self.replay_buffer.beta, self.hparams.beta_training_end
        )

    def get_td_error(self, states, actions, next_states, rewards, finished):

        row_idx = torch.arange(actions.shape[0])
        qvals = self.Q(states)[row_idx, actions]
        with torch.no_grad():
            next_actions = self.Q(next_states).argmax(dim=1)
            next_vals = self.target(next_states)[row_idx, next_actions]
            expected_qvals = rewards + (~finished) * self.hparams.gamma * next_vals
        return expected_qvals - qvals

    def compute_loss(self, td_errors, weights=None):
        if weights is not None:
            td_errors = weights * td_errors
        return (td_errors ** 2).mean()

    def training_step(self, batch, batch_idx):
        indices, states, actions, next_states, rewards, finished, weights = batch
        td_errors = self.get_td_error(states, actions, next_states, rewards, finished)
        if self.hparams.debug:
            triples = zip(states.tolist(), actions.tolist(), td_errors.tolist())
            for triple in triples:
                # For debuging only. Averages the td error per (state, action) pair.
                self.training_history.add_td_error(batch_idx, *triple)

        loss = self.compute_loss(td_errors, weights=weights)
        self.log(
            "train_loss", loss, on_step=True, on_epoch=True, prog_bar=True, logger=True
        )
        # Update replay buffer
        self.replay_buffer.update_priorities(indices, td_errors)
        self._update_beta()

        return loss

    def validation_step(self, batch, batch_idx):
        finished, rewards, steps = batch
        self.log('val_reward', torch.Tensor.float(rewards).mean())
    
    # TODO(arvind): Override hooks to compute non-TD-error metrics for val and test

    def configure_optimizers(self):
        # TODO(arvind): This should work, but should we say Q.parameters(), or
        # is that limiting for the future?
        return torch.optim.Adam(self.parameters(), lr=self.hparams.lr)

    def train_dataloader(self):
        return DataLoader(
            self.replay_buffer,
            batch_size=self.hparams.batch_size,
            num_workers=self.hparams.num_workers,
        )

    def val_dataloader(self):
        return DataLoader(
            ValidationBuilder(env=self._validation_env,policy=self._validation_policy,episode_length=self.hparams.max_episode_length),
            batch_size=self.hparams.val_batch_size,
            num_workers=self.hparams.num_workers,
        )

    # TODO(arvind): Override hooks to load data appropriately for val and test

    @staticmethod
    def instantiate(**kwargs):
        missing = [key for key in kwargs if key not in config.bridger_config]
        if len(missing) > 0:
            missing = ",".join(missing)
            print(
                "WARNING: The following are not recognized hyperparameters "
                f"for BridgeBuilderTrainer: {missing}"
            )
        hparams = dict(**kwargs)
        for key, val in config.bridger_config.items():
            if key not in hparams:
                check = not val.get("required", False)
                assert check, f"Required argument {key} not provided"
                if "default" in val:
                    hparams[key] = val["default"]
        return BridgeBuilderTrainer(argparse.Namespace(**hparams))<|MERGE_RESOLUTION|>--- conflicted
+++ resolved
@@ -64,16 +64,16 @@
             self.hparams[k] = v
         torch.manual_seed(hparams.seed)
 
-<<<<<<< HEAD
-        self.env = make_env(hparams)
-        self._validation_env = make_env(hparams)
-=======
         self.env = make_env(
             name=hparams.env_name,
             width=hparams.env_width,
             force_standard_config=hparams.env_force_standard_config,
         )
->>>>>>> 2b847502
+        self._validation_env = make_env(
+            name=hparams.env_name,
+            width=hparams.env_width,
+            force_standard_config=hparams.env_force_standard_config,
+        )
 
         self.replay_buffer = replay_buffer.ReplayBuffer(
             capacity=hparams.capacity,
