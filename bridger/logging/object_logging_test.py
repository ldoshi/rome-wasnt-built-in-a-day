--- conflicted
+++ resolved
@@ -131,8 +131,6 @@
                 object_log_manager=logger,
                 log_entry_object_class=torch.Tensor,
             )
-
-<<<<<<< HEAD
 
 class TestOccurrenceLogger(unittest.TestCase):
     def setUp(self):
@@ -253,9 +251,6 @@
                 log_entry_object_class=torch.Tensor,
             )
 
-=======
->>>>>>> a497b9b3
-
 def _log_entries(entries: List[Any], buffer_size: int) -> None:
     object_logger = object_logging.ObjectLogger(
         dirname=_TMP_DIR, log_filename=_LOG_FILENAME_0, buffer_size=buffer_size
