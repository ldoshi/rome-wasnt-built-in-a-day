"""Logs pickle-able objects for analysis and debugging.

To log a new entity, define a LogEntry object in log_entry.py.

Standard users will not instantiate ObjectLogger directly.

Usage:
  with ObjectLogManager(dirname) as logger:
    logger.log("history", training_history_event)
    logger.log("buffer", buffer_event)

"""
from typing import Any, Callable, Optional
<<<<<<< HEAD
import collections
=======
>>>>>>> 22b211cd
import shutil
import pickle
import os
import pathlib
<<<<<<< HEAD
import time
from collections.abc import Hashable



=======
from collections.abc import Hashable


>>>>>>> 22b211cd
from bridger.logging import log_entry


class ObjectLogManager:
    """Provides a unified interface to log pickle-able objects."""

    def __init__(self, dirname: str):
        """Creates directory dirname to store logs.

        Clears the contents of the directory if the dirname existed previously.

        Args:
          dirname: The name of the directory to create.
        """
        self._dirname = dirname
        shutil.rmtree(self._dirname, ignore_errors=True)
        path = pathlib.Path(self._dirname)
        path.mkdir(parents=True, exist_ok=True)

        self._object_loggers = {}
        self._object_logger_costs = collections.defaultdict(float)

    def __enter__(self):
        return self

    def __exit__(self, exc_type, exc_value, exc_traceback):
        for log_filename, object_logger in self._object_loggers.items():
            start = time.perf_counter()
            object_logger.close()
            self._object_logger_costs[log_filename] += (time.perf_counter() - start)

        print("EXITING")
        for log_filename, cost in self._object_logger_costs.items():
            print(f"{log_filename}: {cost}")

    def log(self, log_filename: str, log_entry: Any) -> None:
        """Logs the provided entry to a log file named log_filename.

        Args:
          log_filename: A unique label describing the log in which to place
            log_entry. This label is also the actual log filename.
          log_entry: The object to be logged.
        """
        if log_filename not in self._object_loggers:
            self._object_loggers[log_filename] = ObjectLogger(
                dirname=self._dirname, log_filename=log_filename
            )

        start = time.perf_counter()
        self._object_loggers[log_filename].log(log_entry)
        print("STATES: " , len(log_entry.states))
        self._object_logger_costs[log_filename] += (time.perf_counter() - start)


class LoggerAndNormalizer:
    """Logs objects and normalizes them to unique ids.

    Some objects may be logged very frequently and may be expensive to
    log. One example is the state representation. This tool logs such
    objects exactly once and returns a unique id for each object to be
    used in the other frequent log entries.
    """

    def __init__(
        self,
        log_filename: str,
        object_log_manager: ObjectLogManager,
        log_entry_object_class: Any,
        make_hashable_fn: Optional[Callable[[Any], Hashable]] = None,
    ):
        """Store logging directives.

        Args:
          log_filename: A unique label describing the log in which to
            place log_entry. This label is also the actual log
            filename.
          object_log_manager: Logger for pickle-able objects.
          log_entry_object_class: The required type of the object
            passed to get_logged_object_id in this instance of
            LoggerAndNormalizer. The type check is conducted at runtime
            with each get_logged_object_id call.
          make_hashable_fn: A function that converts the objects to be
            logged into something that can be hashed. The default
            value is the identity function.

        """
        self._log_filename = log_filename
        self._object_log_manager = object_log_manager
        self._log_entry_object_class = log_entry_object_class
        if make_hashable_fn:
            self._make_hashable_fn = make_hashable_fn
        else:
            self._make_hashable_fn = lambda x: x
        self._normalizer = {}

    def get_logged_object_id(self, object: Any) -> int:
        """Returns the unique id for the provided object.

        The object must be an instance of the log_entry_object_class
        provided in the init.

        The object will additionally be logged if it has not yet been
        logged.

        The id is only unique within the scope of this execution. The
        id is not a function of the object itself.

        Args:
          object: The object for which to obtain a unique id and log if
            it has not been logged before.

        Returns:

        """
        if not isinstance(object, self._log_entry_object_class):
            raise ValueError(
                f"Provided object of type {type(object)} instead of "
                f"expected type {self._log_entry_object_class}"
            )

        hashable_object = self._make_hashable_fn(object)
        if hashable_object in self._normalizer:
            return self._normalizer[hashable_object]

        object_id = len(self._normalizer)
        self._object_log_manager.log(
            self._log_filename,
            log_entry.NormalizedLogEntry(id=object_id, object=object),
        )
        self._normalizer[hashable_object] = object_id
        return object_id


class LoggerAndNormalizer:
    """Logs objects and normalizes them to unique ids.

    Some objects may be logged very frequently and may be expensive to
    log. One example is the state representation. This tool logs such
    objects exactly once and returns a unique id for each object to be
    used in the other frequent log entries.
    """

    def __init__(
        self,
        log_filename: str,
        object_log_manager: ObjectLogManager,
        log_entry_object_class: Any,
        make_hashable_fn: Optional[Callable[[Any], Hashable]] = None,
    ):
        """Store logging directives.

        Args:
          log_filename: A unique label describing the log in which to
            place log_entry. This label is also the actual log
            filename.
          object_log_manager: Logger for pickle-able objects.
          log_entry_object_class: The required type of the object
            passed to get_logged_object_id in this instance of
            LoggerAndNormalizer. The type check is conducted at runtime
            with each get_logged_object_id call.
          make_hashable_fn: A function that converts the objects to be
            logged into something that can be hashed. The default
            value is the identity function.

        """
        self._log_filename = log_filename
        self._object_log_manager = object_log_manager
        self._log_entry_object_class = log_entry_object_class
        if make_hashable_fn:
            self._make_hashable_fn = make_hashable_fn
        else:
            self._make_hashable_fn = lambda x: x
        self._normalizer = {}

    def get_logged_object_id(self, object: Any) -> int:
        """Returns the unique id for the provided object.

        The object must be an instance of the log_entry_object_class
        provided in the init.

        The object will additionally be logged if it has not yet been
        logged.

        The id is only unique within the scope of this execution. The
        id is not a function of the object itself.

        Args:
          object: The object for which to obtain a unique id and log if
            it has not been logged before.

        Returns:

        """
        if not isinstance(object, self._log_entry_object_class):
            raise ValueError(
                f"Provided object of type {type(object)} instead of "
                f"expected type {self._log_entry_object_class}"
            )

        hashable_object = self._make_hashable_fn(object)
        if hashable_object in self._normalizer:
            return self._normalizer[hashable_object]

        object_id = len(self._normalizer)
        self._object_log_manager.log(
            self._log_filename,
            log_entry.NormalizedLogEntry(id=object_id, object=object),
        )
        self._normalizer[hashable_object] = object_id
        return object_id


# TODO(lyric): Consider changing the buffer size metric to be based on
# size vs entry count.
#
# TODO(lyric): Consider adding enforcement that a given ObjectLogger
# only logs a single type of entry. Currently this is enforced by
# convention.
class ObjectLogger:
    """Logs pickle-able objects for analysis and debugging."""

    def __init__(self, dirname: str, log_filename: str, buffer_size=1000):
        self._buffer_size = buffer_size
        self._buffer = []
        self._log_file = open(os.path.join(dirname, log_filename), "wb")

    def _flush_buffer(self):
        if self._buffer:
            pickle.dump(self._buffer, self._log_file)
        self._buffer = []

    def log(self, log_entry: Any) -> None:
        self._buffer.append(log_entry)

        if len(self._buffer) == self._buffer_size:
            self._flush_buffer()

    def close(self):
        self._flush_buffer()
        self._log_file.close()


def read_object_log(dirname: str, log_filename: str):
    with open(os.path.join(dirname, log_filename), "rb") as f:
        buffer = None
        while True:
            try:
                buffer = pickle.load(f)

                for element in buffer:
                    yield element

            except EOFError:
                break<|MERGE_RESOLUTION|>--- conflicted
+++ resolved
@@ -11,25 +11,14 @@
 
 """
 from typing import Any, Callable, Optional
-<<<<<<< HEAD
 import collections
-=======
->>>>>>> 22b211cd
 import shutil
 import pickle
 import os
 import pathlib
-<<<<<<< HEAD
 import time
 from collections.abc import Hashable
 
-
-
-=======
-from collections.abc import Hashable
-
-
->>>>>>> 22b211cd
 from bridger.logging import log_entry
 
 
