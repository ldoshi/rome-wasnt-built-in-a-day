--- conflicted
+++ resolved
@@ -23,13 +23,9 @@
 _OBJECT_LOGGING_DIR = "tmp_object_logging_dir"
 
 
-<<<<<<< HEAD
 def _get_model(
     object_log_manager: object_logging.ObjectLogManager, debug: bool = False
 ) -> builder_trainer.BridgeBuilderModel:
-=======
-def _get_model(object_log_manager: object_logging.ObjectLogManager, debug: bool = False) -> builder_trainer.BridgeBuilderModel:
->>>>>>> 71ea04e0
     return builder_trainer.BridgeBuilderModel(
         object_log_manager,
         env_width=3,
@@ -128,20 +124,15 @@
         max_steps = 50
         callbacks = [CountingCallback()] + early_stopping_callback
 
-<<<<<<< HEAD
         with object_logging.ObjectLogManager(
             dirname=_OBJECT_LOGGING_DIR
         ) as object_log_manager:
-=======
-        with object_logging.ObjectLogManager(dirname=_OBJECT_LOGGING_DIR) as object_log_manager:
->>>>>>> 71ea04e0
             _get_trainer(max_steps, callbacks).fit(_get_model(object_log_manager))
 
         if early_stopping_callback:
             self.assertLess(callbacks[0].count, max_steps)
         else:
             self.assertEqual(callbacks[0].count, max_steps)
-<<<<<<< HEAD
 
     def test_training_batch_no_logging(self):
         """Verifies that training batches are not logged by default."""
@@ -260,126 +251,18 @@
                     print(expected_entry_value)
                     print(logged_entry_value)
                     if field == "loss":
-                        self.assertTrue(torch.allclose(expected_entry_value, logged_entry_value,atol=1e-4))
+                        self.assertTrue(
+                            torch.allclose(
+                                expected_entry_value, logged_entry_value, atol=1e-4
+                            )
+                        )
                     else:
-                        self.assertTrue(torch.equal(expected_entry_value, logged_entry_value))
+                        self.assertTrue(
+                            torch.equal(expected_entry_value, logged_entry_value)
+                        )
                 else:
                     self.assertEqual(expected_entry_value, logged_entry_value)
-=======
->>>>>>> 71ea04e0
-
-    def test_training_batch_no_logging(self):
-        """Verifies that training batches are not logged by default."""
-
-        with object_logging.ObjectLogManager(dirname=_OBJECT_LOGGING_DIR) as object_log_manager:
-            _get_trainer().fit(_get_model(object_log_manager))
-        path = pathlib.Path(_OBJECT_LOGGING_DIR)
-        self.assertTrue(path.is_dir())
-        self.assertFalse(list(path.iterdir()))
-
-    def test_training_batch_logging(self):
-        """Verifies that training batches are logged in debug mode."""
-
-        with object_logging.ObjectLogManager(dirname=_OBJECT_LOGGING_DIR) as object_log_manager:
-            _get_trainer().fit(_get_model(object_log_manager=object_log_manager, debug=True))
-        expected_entries = [
-            log_entry.TrainingBatchLogEntry(
-                batch_idx=0,
-                indices=torch.tensor([127, 231, 516, 661, 863]),
-                states=torch.tensor(
-                    [
-                        [
-                            [0.0, 0.0, 0.0],
-                            [0.0, 0.0, 0.0],
-                            [0.0, 0.0, 0.0],
-                            [1.0, 0.0, 1.0],
-                        ],
-                        [
-                            [0.0, 0.0, 0.0],
-                            [0.0, 0.0, 0.0],
-                            [0.0, 0.0, 0.0],
-                            [1.0, 0.0, 1.0],
-                        ],
-                        [
-                            [0.0, 0.0, 0.0],
-                            [0.0, 0.0, 0.0],
-                            [0.0, 0.0, 0.0],
-                            [1.0, 0.0, 1.0],
-                        ],
-                        [
-                            [0.0, 0.0, 0.0],
-                            [0.0, 0.0, 0.0],
-                            [0.0, 0.0, 0.0],
-                            [1.0, 0.0, 1.0],
-                        ],
-                        [
-                            [0.0, 0.0, 0.0],
-                            [0.0, 0.0, 0.0],
-                            [0.0, 0.0, 0.0],
-                            [1.0, 0.0, 1.0],
-                        ],
-                    ],
-                    dtype=torch.float64,
-                ),
-                actions=torch.tensor([1, 0, 1, 1, 1]),
-                next_states=torch.tensor(
-                    [
-                        [
-                            [0.0, 0.0, 0.0],
-                            [0.0, 0.0, 0.0],
-                            [0.0, 2.0, 2.0],
-                            [1.0, 0.0, 1.0],
-                        ],
-                        [
-                            [0.0, 0.0, 0.0],
-                            [0.0, 0.0, 0.0],
-                            [2.0, 2.0, 0.0],
-                            [1.0, 0.0, 1.0],
-                        ],
-                        [
-                            [0.0, 0.0, 0.0],
-                            [0.0, 0.0, 0.0],
-                            [0.0, 2.0, 2.0],
-                            [1.0, 0.0, 1.0],
-                        ],
-                        [
-                            [0.0, 0.0, 0.0],
-                            [0.0, 0.0, 0.0],
-                            [0.0, 2.0, 2.0],
-                            [1.0, 0.0, 1.0],
-                        ],
-                        [
-                            [0.0, 0.0, 0.0],
-                            [0.0, 0.0, 0.0],
-                            [0.0, 2.0, 2.0],
-                            [1.0, 0.0, 1.0],
-                        ],
-                    ],
-                    dtype=torch.float64,
-                ),
-                rewards=torch.tensor([-1, -1, -1, -1, -1]),
-                successes=torch.tensor([False, False, False, False, False]),
-                weights=torch.tensor([1.0, 1.0, 1.0, 1.0, 1.0], dtype=torch.float64),
-                loss=torch.tensor(0.9522, dtype=torch.float64, requires_grad=True),
-            )
-        ]
-
-        logged_entries = list(object_logging.read_object_log(
-                _OBJECT_LOGGING_DIR, log_entry.TRAINING_BATCH_LOG_ENTRY
-            ))
-
-        self.assertEqual(len(expected_entries), len(logged_entries))
-        for expected_entry, logged_entry in zip(expected_entries, logged_entries):
-            for field, container in expected_entry.__dataclass_fields__.items():
-                expected_entry_value = getattr(expected_entry, field)
-                logged_entry_value = getattr(logged_entry, field)
-                if container.type == torch.Tensor:
-                    if field == "loss":
-                        self.assertTrue(torch.allclose(expected_entry_value, logged_entry_value,atol=1e-4))
-                    else:
-                        self.assertTrue(torch.equal(expected_entry_value, logged_entry_value))
-                else:
-                    self.assertEqual(expected_entry_value, logged_entry_value)
+
 
 class BuilderTest(unittest.TestCase):
     """Verifies the builder's execution of a policy."""
