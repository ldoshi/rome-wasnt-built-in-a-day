"""Tests for core building and training components."""
import unittest

import pathlib
import itertools
import numpy as np
import shutil
from parameterized import parameterized
from pytorch_lightning import Trainer
from pytorch_lightning.callbacks import Callback
from pytorch_lightning.callbacks import EarlyStopping

import torch

from bridger import builder
from bridger import builder_trainer
from bridger import policies
from bridger.logging import object_logging
from bridger.logging import log_entry


_ENV_NAME = "gym_bridges.envs:Bridges-v0"
_OBJECT_LOGGING_DIR = "tmp_object_logging_dir"


def _get_model(
    object_log_manager: object_logging.ObjectLogManager, debug: bool = False
) -> builder_trainer.BridgeBuilderModel:
    return builder_trainer.BridgeBuilderModel(
        object_log_manager,
        env_width=3,
        env_force_standard_config=True,
        seed=12345,
        max_episode_length=1,
        val_batch_size=1,
        batch_size=5,
        object_logging_dir=_OBJECT_LOGGING_DIR,
        debug=debug,
    )


# TODO(Joseph): Change max_steps back to 1 later.
def _get_trainer(max_steps: int = 100, callbacks: list[Callback] = None) -> Trainer:
    return Trainer(
        val_check_interval=1,
        # The validation batch size can be adjusted via a config, but
        # we only need a single batch.
        limit_val_batches=1,
        max_steps=max_steps,
        callbacks=callbacks,
    )


class BridgeBuilderTrainerTest(unittest.TestCase):
    """Verifies training hooks and structure."""

    def tearDown(self):
        # TODO: Make a more coherent plan for writing test output to a temp dir
        #       and retaining it on failure
        shutil.rmtree("lightning_logs", ignore_errors=True)
        # shutil.rmtree(_OBJECT_LOGGING_DIR, ignore_errors=True)

    def test_validation_builder(self):
        """Ensures ValidationBuilder keeps building and returning results."""
        env = builder_trainer.make_env(
            name=_ENV_NAME, width=4, force_standard_config=True
        )

        def _constant_estimator(state) -> torch.Tensor:
            return torch.tensor([1, 0, 0, 0])

        # Get an arbitrary number of results. The ValidationBuilder
        # will keep producing results until we stop asking.
        for build_result in itertools.islice(
            builder_trainer.ValidationBuilder(
                env=env,
                policy=policies.GreedyPolicy(_constant_estimator),
                episode_length=1,
            ),
            10,
        ):
            self.assertFalse(build_result[0])
            self.assertEqual(build_result[1], -1)
            self.assertEqual(build_result[2], 1)

    @parameterized.expand(
        [
            ("No Early Stopping", []),
            (
                "Early Stopping",
                [
                    EarlyStopping(
                        monitor="val_reward",
                        patience=1,
                        mode="max",
                        strict=True,
                        check_on_train_epoch_end=False,
                    )
                ],
            ),
        ]
    )
    def test_early_stopping(
        self,
        name: str,
        early_stopping_callback: list[Callback],
    ):
        """Checks early stopping callback actually stops training.

        The training should stop before max_steps if early stopping is
        triggered. The exact number of steps may vary as the network
        architecture evolves.
        """

        class CountingCallback(Callback):
            """Callback that counts the number of training batches."""

            def __init__(self):
                self.count = 0

            def on_validation_end(self, trainer, model):
                if not trainer.sanity_checking:
                    self.count += 1

        max_steps = 50
        callbacks = [CountingCallback()] + early_stopping_callback

        with object_logging.ObjectLogManager(
            dirname=_OBJECT_LOGGING_DIR
        ) as object_log_manager:
            _get_trainer(max_steps, callbacks).fit(_get_model(object_log_manager))

        if early_stopping_callback:
            self.assertLess(callbacks[0].count, max_steps)
        else:
            self.assertEqual(callbacks[0].count, max_steps)

    def test_training_batch_no_logging(self):
        """Verifies that training batches are not logged by default."""

        with object_logging.ObjectLogManager(dirname=_OBJECT_LOGGING_DIR) as object_log_manager:
            _get_trainer().fit(_get_model(object_log_manager))
        path = pathlib.Path(_OBJECT_LOGGING_DIR)
        self.assertTrue(path.is_dir())
        self.assertFalse(list(path.iterdir()))

    def test_training_batch_logging(self):
        """Verifies that training batches are logged in debug mode."""

        with object_logging.ObjectLogManager(dirname=_OBJECT_LOGGING_DIR) as object_log_manager:
            _get_trainer().fit(_get_model(object_log_manager=object_log_manager, debug=True))
            # TODO: delete, this is writing logs for testing
            return
        expected_entries = [
            log_entry.TrainingBatchLogEntry(
                batch_idx=0,
                indices=torch.tensor([127, 231, 516, 661, 863]),
                states=torch.tensor(
                    [
                        [
                            [0.0, 0.0, 0.0],
                            [0.0, 0.0, 0.0],
                            [0.0, 0.0, 0.0],
                            [1.0, 0.0, 1.0],
                        ],
                        [
                            [0.0, 0.0, 0.0],
                            [0.0, 0.0, 0.0],
                            [0.0, 0.0, 0.0],
                            [1.0, 0.0, 1.0],
                        ],
                        [
                            [0.0, 0.0, 0.0],
                            [0.0, 0.0, 0.0],
                            [0.0, 0.0, 0.0],
                            [1.0, 0.0, 1.0],
                        ],
                        [
                            [0.0, 0.0, 0.0],
                            [0.0, 0.0, 0.0],
                            [0.0, 0.0, 0.0],
                            [1.0, 0.0, 1.0],
                        ],
                        [
                            [0.0, 0.0, 0.0],
                            [0.0, 0.0, 0.0],
                            [0.0, 0.0, 0.0],
                            [1.0, 0.0, 1.0],
                        ],
                    ],
                    dtype=torch.float64,
                ),
                actions=torch.tensor([1, 0, 1, 1, 1]),
                next_states=torch.tensor(
                    [
                        [
                            [0.0, 0.0, 0.0],
                            [0.0, 0.0, 0.0],
                            [0.0, 2.0, 2.0],
                            [1.0, 0.0, 1.0],
                        ],
                        [
                            [0.0, 0.0, 0.0],
                            [0.0, 0.0, 0.0],
                            [2.0, 2.0, 0.0],
                            [1.0, 0.0, 1.0],
                        ],
                        [
                            [0.0, 0.0, 0.0],
                            [0.0, 0.0, 0.0],
                            [0.0, 2.0, 2.0],
                            [1.0, 0.0, 1.0],
                        ],
                        [
                            [0.0, 0.0, 0.0],
                            [0.0, 0.0, 0.0],
                            [0.0, 2.0, 2.0],
                            [1.0, 0.0, 1.0],
                        ],
                        [
                            [0.0, 0.0, 0.0],
                            [0.0, 0.0, 0.0],
                            [0.0, 2.0, 2.0],
                            [1.0, 0.0, 1.0],
                        ],
                    ],
                    dtype=torch.float64,
                ),
                rewards=torch.tensor([-1, -1, -1, -1, -1]),
                successes=torch.tensor([False, False, False, False, False]),
                weights=torch.tensor([1.0, 1.0, 1.0, 1.0, 1.0], dtype=torch.float64),
                loss=torch.tensor(0.9522, dtype=torch.float64, requires_grad=True),
            )
        ]

        logged_entries = list(object_logging.read_object_log(
                _OBJECT_LOGGING_DIR, log_entry.TRAINING_BATCH_LOG_ENTRY
<<<<<<< HEAD
            )
        )

#        self.assertEqual(expected_entries, logged_entries)

=======
            ))

        self.assertEqual(len(expected_entries), len(logged_entries))
        for expected_entry, logged_entry in zip(expected_entries, logged_entries):
            for field, container in expected_entry.__dataclass_fields__.items():
                expected_entry_value = getattr(expected_entry, field)
                logged_entry_value = getattr(logged_entry, field)
                if container.type == torch.Tensor:
                    if field == "loss":
                        self.assertTrue(torch.allclose(expected_entry_value, logged_entry_value,atol=1e-4))
                    else:
                        self.assertTrue(torch.equal(expected_entry_value, logged_entry_value))
                else:
                    self.assertEqual(expected_entry_value, logged_entry_value)
>>>>>>> 228839ef

class BuilderTest(unittest.TestCase):
    """Verifies the builder's execution of a policy."""

    def test_builder(self):
        """Checks an unsuccessful and successful build on the same env."""
        test_builder = builder.Builder(
            builder_trainer.make_env(
                name=_ENV_NAME, width=4, force_standard_config=True
            )
        )

        def _constant_estimator(state) -> torch.Tensor:
            """Returns a policy that always adds a brick to the left side."""
            return torch.tensor([1, 0, 0, 0])

        episode_length = 4
        build_result = test_builder.build(
            policy=policies.GreedyPolicy(_constant_estimator),
            episode_length=episode_length,
            render=False,
        )
        self.assertFalse(build_result.success)
        self.assertEqual(build_result.reward, -1 * episode_length)
        self.assertEqual(build_result.steps, episode_length)

        alternator = False

        def _alternating_estimator(state) -> torch.Tensor:
            """Returns a policy that alternates between adding a brick to the left side, then right side."""
            nonlocal alternator
            alternator = not alternator
            if alternator:
                return torch.tensor([1, 0, 0, 0])

            return torch.tensor([0, 0, 1, 0])

        episode_length = 4
        build_result = test_builder.build(
            policy=policies.GreedyPolicy(_alternating_estimator),
            episode_length=episode_length,
            render=False,
        )
        self.assertTrue(build_result.success)
        # The first gives -1 reward. Then we get a 100 completion bonus.
        self.assertEqual(build_result.reward, 99)
        self.assertEqual(build_result.steps, 2)


class BuildEvaluatorTest(unittest.TestCase):
    """Verifies the build evaluation metric computation."""

    def test_build_evaluator(self):
        """Checks metrics after some simple builds."""
        env = builder_trainer.make_env(
            name=_ENV_NAME, width=4, force_standard_config=False, seed=12345
        )

        build_count = 5
        episode_length = 4

        alternator = False

        def _alternating_estimator(state) -> torch.Tensor:
            nonlocal alternator
            alternator = not alternator
            if alternator:
                return torch.tensor([1, 0, 0, 0])

            return torch.tensor([0, 0, 1, 0])

        build_evaluator = builder.BuildEvaluator(
            env=env,
            policy=policies.GreedyPolicy(_alternating_estimator),
            build_count=build_count,
            episode_length=episode_length,
        )

        # Stats manually verified from the following:
        #
        # [BuildResult(success=True, reward=99, steps=2, final_state=array([
        # [0., 0., 0., 0.],
        # [0., 0., 0., 0.],
        # [2., 2., 2., 2.],
        # [1., 0., 0., 1.],
        # [1., 0., 0., 1.],
        # [1., 0., 0., 1.]])),
        # BuildResult(success=True, reward=97, steps=4, final_state=array([
        # [0., 0., 0., 0.],
        # [0., 0., 0., 0.],
        # [2., 2., 0., 0.],
        # [2., 2., 2., 2.],
        # [1., 0., 2., 2.],
        # [1., 0., 1., 1.]])),
        # BuildResult(success=True, reward=99, steps=2, final_state=array([
        # [0., 0., 0., 0.],
        # [0., 0., 0., 0.],
        # [0., 0., 0., 0.],
        # [2., 2., 0., 0.],
        # [1., 1., 2., 2.],
        # [1., 1., 0., 1.]])),
        # BuildResult(success=True, reward=100, steps=1, final_state=array([
        # [0., 0., 0., 0.],
        # [0., 0., 0., 0.],
        # [0., 0., 0., 0.],
        # [2., 2., 1., 1.],
        # [1., 0., 1., 1.],
        # [1., 0., 1., 1.]])),
        # BuildResult(success=False, reward=-4, steps=4, final_state=array([
        # [0., 0., 0., 0.],
        # [2., 2., 0., 0.],
        # [2., 2., 0., 0.],
        # [1., 0., 2., 2.],
        # [1., 0., 2., 2.],
        # [1., 0., 0., 1.]]))]

        self.assertEqual(build_evaluator.success_rate, 0.8)
        np.testing.assert_array_equal(
            build_evaluator.successes, [True, True, True, True, False]
        )
        self.assertEqual(build_evaluator.build_steps_on_success_mean, 2.25)
        np.testing.assert_array_equal(build_evaluator.build_steps, [2, 4, 2, 1, 4])
        self.assertEqual(build_evaluator.reward_on_success_mean, 98.75)
        np.testing.assert_array_equal(build_evaluator.rewards, [99, 97, 99, 100, -4])
        self.assertEqual(build_evaluator.height_of_highest_block_mean, 2.8)


if __name__ == "__main__":
    unittest.main()<|MERGE_RESOLUTION|>--- conflicted
+++ resolved
@@ -235,14 +235,7 @@
 
         logged_entries = list(object_logging.read_object_log(
                 _OBJECT_LOGGING_DIR, log_entry.TRAINING_BATCH_LOG_ENTRY
-<<<<<<< HEAD
-            )
-        )
-
-#        self.assertEqual(expected_entries, logged_entries)
-
-=======
-            ))
+        ))
 
         self.assertEqual(len(expected_entries), len(logged_entries))
         for expected_entry, logged_entry in zip(expected_entries, logged_entries):
@@ -256,7 +249,6 @@
                         self.assertTrue(torch.equal(expected_entry_value, logged_entry_value))
                 else:
                     self.assertEqual(expected_entry_value, logged_entry_value)
->>>>>>> 228839ef
 
 class BuilderTest(unittest.TestCase):
     """Verifies the builder's execution of a policy."""
