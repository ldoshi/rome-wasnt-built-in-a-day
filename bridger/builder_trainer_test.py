--- conflicted
+++ resolved
@@ -9,11 +9,7 @@
 from pytorch_lightning import Trainer
 from pytorch_lightning.callbacks import Callback
 from pytorch_lightning.callbacks import EarlyStopping
-<<<<<<< HEAD
-from typing import List, Optional
-=======
 from typing import Optional, List
->>>>>>> b8b87801
 
 import torch
 
@@ -53,13 +49,9 @@
     )
 
 
-<<<<<<< HEAD
-def _get_trainer(max_steps: int = 1, callbacks: Optional[List[Callback]] = None) -> Trainer:
-=======
 def _get_trainer(
     max_steps: int = 1, callbacks: Optional[List[Callback]] = None
 ) -> Trainer:
->>>>>>> b8b87801
     return Trainer(
         val_check_interval=1,
         # The validation batch size can be adjusted via a config, but
